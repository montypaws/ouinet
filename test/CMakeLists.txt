--- conflicted
+++ resolved
@@ -3,38 +3,6 @@
     "${Boost_INCLUDE_DIR}"
     "../src")
 
-<<<<<<< HEAD
-################################################################################
-add_executable(test-cache "test_cache_control.cpp" "../src/cache_control.cpp")
-target_link_libraries(test-cache ${Boost_LIBRARIES})
-
-################################################################################
-add_executable(test-wait-condition "test_wait_condition.cpp")
-target_link_libraries(test-wait-condition ${Boost_LIBRARIES})
-
-################################################################################
-add_executable(test-btree "test_btree.cpp" "../src/cache/btree.cpp")
-target_link_libraries(test-btree ${Boost_LIBRARIES})
-
-################################################################################
-find_path(GCRYPT_INCLUDE_DIR gcrypt.h)
-find_library(GCRYPT_LIBRARIES NAMES gcrypt libgcrypt)
-
-file(GLOB bt_cpp_files "../src/bittorrent/bencoding.cpp"
-                       "../src/bittorrent/dht.cpp"
-                       "../src/bittorrent/dht_storage.cpp"
-                       "../src/bittorrent/node_id.cpp"
-                       "../src/bittorrent/routing_table.cpp"
-                       "../src/util/crypto.cpp")
-
-add_executable(test-bittorrent "test_bittorrent.cpp" ${bt_cpp_files})
-
-target_include_directories(test-bittorrent PUBLIC
-    "${Boost_INCLUDE_DIR}"
-    "${GCRYPT_INCLUDE_DIR}")
-
-target_link_libraries(test-bittorrent ${Boost_LIBRARIES} ${GCRYPT_LIBRARIES})
-=======
 add_executable(test-cache "test_cache_control.cpp"
                           "../src/cache_control.cpp"
                           "../src/asio.cpp"
@@ -58,16 +26,29 @@
 
 target_link_libraries(test-timeout-stream ${Boost_LIBRARIES})
 
-######################################################################
-add_executable(test-bittorrent "test_bittorrent.cpp"
-                               "../src/bittorrent/node_id.cpp"
-                               "../src/asio.cpp")
+################################################################################
+find_path(GCRYPT_INCLUDE_DIR gcrypt.h)
+find_library(GCRYPT_LIBRARIES NAMES gcrypt libgcrypt)
 
-target_link_libraries(test-bittorrent ${Boost_LIBRARIES})
+file(GLOB bt_cpp_files "../src/bittorrent/bencoding.cpp"
+                       "../src/bittorrent/dht.cpp"
+                       "../src/bittorrent/dht_storage.cpp"
+                       "../src/bittorrent/node_id.cpp"
+                       "../src/bittorrent/routing_table.cpp"
+                       "../src/util/crypto.cpp"
+                       "../src/asio.cpp")
+
+add_executable(test-bittorrent "test_bittorrent.cpp" ${bt_cpp_files})
+
+target_include_directories(test-bittorrent PUBLIC
+    "${Boost_INCLUDE_DIR}"
+    "${GCRYPT_INCLUDE_DIR}")
+
+target_link_libraries(test-bittorrent ${Boost_LIBRARIES} ${GCRYPT_LIBRARIES})
+
 ######################################################################
 add_executable(test-logger "test_logger.cpp"
                            "../src/logger.cpp"
                            "../src/asio.cpp")
                            
-target_link_libraries(test-logger ${Boost_LIBRARIES})
->>>>>>> 16f61c21
+target_link_libraries(test-logger ${Boost_LIBRARIES})