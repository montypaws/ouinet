[![CircleCI](https://circleci.com/gh/equalitie/ouinet/tree/master.svg?style=shield)](https://circleci.com/gh/equalitie/ouinet/tree/master)

# Ouinet

Ouinet is a peer-to-peer, distributed technology which allows web requests to
be served with the help of an entire network of cooperating nodes using
peer-to-peer routing and distributed caching of responses.  This helps
mitigate the Web's characteristic single point of failure due to a client app
not being able to connect to a particular server.

The typical Ouinet client setup consists of a web browser (or other HTTP
client) which uses a special HTTP proxy running on the local machine and
provided by the Ouinet `client` program.  Web requests performed by the
browser are sent to the local Ouinet `client`, which attempts to retrieve the
resource using several mechanisms.  The client tries to fetch the page from a
distributed cache (like [IPFS][]), and if not available, it contacts a trusted
*injector* server over a peer-to-peer routing system (like [GNUnet][] or
[I2P][]) and asks it to fetch the page and store it in the distributed cache
to speed up future accesses.

[IPFS]: https://ipfs.io/ "InterPlanetary File System"
[GNUnet]: https://gnunet.org/ "GNU's Framework for Secure Peer-to-Peer Networking"
[I2P]: https://geti2p.net/ "Invisible Internet Project"

**Warning:** Ouinet is still highly experimental.  Some features (like
peer-to-peer routing) may or may not not work smoothly depending on the
different back end technologies.  Information about your browsing might be
leaked to other participants in the network.  Running some components (like
injector code) may turn your computer into an open web proxy, and other
security or privacy-affecting issues might exist.  Please keep this in mind
when using this software.

**Note:** The steps described below have only been tested to work on GNU/Linux
on AMD64 platforms.

## Using the easy installation script

The [scripts/build-ouinet.sh][build-ouinet.sh] script can be used to download
all necessary source code, build the Ouinet library and tools and install
them, all with a simple command invocation.  If you do not already have it in
your computer, just download it and copy it to some temporary directory.  Then
open a shell in that directory and run:

    sh build-ouinet.sh

[build-ouinet.sh]: https://raw.githubusercontent.com/equalitie/ouinet/master/scripts/build-ouinet.sh

The script will first check that you have all the needed system packages.  If
you do not, it will show an error like:

    Missing dependencies:  some-package some-other-package
    Ignore this warning with --force.

The names of missing dependencies correspond to package names in a Debian or
Ubuntu-based system.  To install them, just run:

    sudo apt update
    sudo apt install some-package some-other-package

In other platforms the names of packages may differ and you may need to figure
them out and install them manually.

After installing missing packages you can run the script again:

    sh build-ouinet.sh

You may need to repeat this until the script succeeds and reports instructions
on how to run the client or injector tools.  The whole process takes a few
minutes and requires around 2 GB of storage.

### Running over the Vagrant instance

#### Install 

    sudo apt-get install vagrant

For some reason the vagrant config is not compatibe with virtualbox and you need to use libvirt instead

    sudo apt-get install libvirt-bin libvirt-dev
    vagrant plugin install vagrant-libvirt

#### Vagrant instance using libvert

    vagrant up --provider=libvirt
    vagrant ssh

#### Vagrant instance on Amazon aws cloud

    vagrant plugin install vagrant-aws
    vagrant plugin install vagrant-sshfs

    export AWS_ACCESS_KEY_ID='YOUR_ACCESS_ID'
    export AWS_SECRET_ACCESS_KEY='your secret token'

    VAGRANT_VAGRANTFILE=Vagrantfile.aws vagrant up
    vagrant sshfs --mount linux
    vagrant ssh

### Testing

To perform some tests using the just-built Ouinet client and an existing
injector, you first need to know the *injector endpoint* and a *distributed
cache name*.  These use to be an IP address and PORT, and an IPNS identifier,
respectively (although the injector endpoint may also be an I2P peer
identity).

You need to configure the Ouinet client to use the aforementioned parameters.
Edit the included configuration file:

    edit ouinet-repos/client/ouinet-client.conf

Add options there for the injector endpoint and the distributed cache name.
Remember to replace the values with your own:

    injector-ep = 192.0.2.1:1234
    injector-ipns = Qm0123456789abcdefghijklmnopqrstuvwxyzABCDEFGI

All the steps above only need to be done once.

Now start the Ouinet client by running:

    ouinet-build/client --repo ouinet-repos/client

The client opens a web proxy on local port 8080 (see option `listen-on-tcp` in
its configuration file).  If you have Firefox installed, you can create a new
profile (stored under the `ff-profile` directory in the example below) which
uses the Ouinet client as a proxy by executing the following commands on
another shell:

    mkdir -p ff-profile
    env http_proxy='http://localhost:8080/' firefox --no-remote --profile ff-profile

When you access the web using this browser, your requests will go through your
local Ouinet client, which will attempt several mechanisms supported by Ouinet
to retrieve the resource.

When you are done testing the Ouinet client, just shut down the browser, the
client itself (by hitting Ctrl+C).

## Requirements

* `cmake` 3.5+
* `g++` capable of C++14
* The [Boost library](http://www.boost.org/)

Note: The Go language and the IPFS project will be downloaded automatically
during the build process.

## Clone

Ouinet uses Git submodules, thus to properly clone it, use

    $ git clone --recursive git@github.com:equalitie/ouinet.git

OR

    $ git clone git@github.com:equalitie/ouinet.git
    $ cd ouinet
    $ git submodule update --init --recursive

## Build

    # Assuming:
    #   * <PROJECT ROOT> points to the directory where the
    #                    CMakeLists.txt file is
    #   * <BUILD DIR> is a directory of your choice where all
    #                 (even temporary) build files will go
    $ mkdir -p <BUILD DIR>
    $ cd <BUILD DIR>
    $ cmake <PROJECT ROOT>
    $ make

## Test

    First, we start the injector locally:
    
    $ ./injector --repo ../repos/injector
    Swarm listening on /ip4/127.0.0.1/tcp/4001
    Swarm listening on /ip4/192.168.0.136/tcp/4001
    Swarm listening on /ip6/::1/tcp/4001
    IPNS DB: <DB_IPNS>
    ...
    TCP Address: <IP:PORT>
    ...

Make note of the `<DB_IPNS>` and `<IP:PORT>` strings in the above output,
we'll need to pass them as arguments to the client.  You may also find these
values in the `cache-ipns` and `endpoint-tcp` files in the injector's
repository root directory (`../repos/injector` in the example).

While injector is still running, start the client in yet another terminal
window and pass it the injector's `<IP:PORT>` and `<DB_IPNS>` strings from
above:

    $ ./client --repo ../repos/client \
               --injector-ipns <DB_IPNS> \
               --injector-ep <IP:PORT>

Now [modify the settings of your
browser](http://www.wikihow.com/Enter-Proxy-Settings-in-Firefox) to:

* Make the client - which runs on port localhost:8080 - it's proxy, AND
* **make sure 'localhost' is not listed in the `"No Proxy for"` field**, AND
* the `"Use this proxy for all protocols"` is checked (mostly for SSL).

Once done, you can enter `localhost` into your browser and it should show you
what database of sites the client is currently using.

It is likely that at first the database shall be `nill` which indicates that
no database has been dowloaded from IPFS yet. This may take from a couple of
seconds up to about three minutes. The page refreshes itself regurarly so
once the client downloads the database, it should display automatically.

In the mean time, notice also the small form at the top of the page looking
something like this:

    Injector proxy: enabled [disable]

This means that proxing to injector is currently `enabled`, which in turn
means that if one points the browser to a non secure http page and the page
isn't yet in the IPFS database, then the client shall forward the HTTP
request to the injector. On success, injector will (A) send the content
back and (B) upload the content to the IPFS database.

Each time the injector updates the database it prints out a message:

    Published DB: Qm...

Once published, it will take some time for the client to download it
(up to three minutes from experience) and once it does so, it will be shown
on client's frontend.

At that point one can disable the proxying through injector, clear
browser's cached data and try to point the browser to the same non secured
HTTP page.

<<<<<<< HEAD
## Creating a Docker image and injector (or client) container
=======
```
$ ./test.sh <BUILD DIR>/client
```

## Using Docker containers
>>>>>>> 2c3446e5

Ouinet injectors and clients can be run as Docker containers.  An application
configuration file for Docker Compose is included for easily deploying all
needed volumes and containers.

To run a Ouinet node container only a couple hundred MiB are needed, plus the
space devoted to the data volume (which may grow considerably larger in the
case of the injector).

A `Dockerfile` is also included that can be used to create a Docker image
which contains the Ouinet injector, client and necessary software dependencies
running on top of a Debian base system.

### Building the image

Ouinet Docker images should be available from the Docker Hub.  Follow the
instructions in this section if you still want to build the image yourself.
You will need around 3 GiB of disk space.

You may use the `Dockerfile` as included in Ouinet's source code, or you
can just [download it][Dockerfile].  Then build the image by running:

```
$ sudo docker build -t equalitie/ouinet:latest .
```

That command will build a default recommended version, which you can override
with `--build-arg OUINET_VERSION=<VERSION>`.

[DockerFile]: https://raw.githubusercontent.com/equalitie/ouinet/master/Dockerfile

After a while you will get the `equalitie/ouinet:latest` image.  Then you may
want to run `sudo docker prune` to free up the space taken by temporary
builder images (which may amount to a couple of GiB).

### Deploying a client

You may use [Docker Compose](https://docs.docker.com/compose/) with the
`docker-compose.yml` file included in Ouinet's source code (or you can just
[download it](docker-compose.yml)).  If you just plan to run a single client
with the latest code on you computer, you should be fine with:

```
$ sudo docker-compose up
```

That command will create a *data volume*, a main *node container* for running
the Ouinet client or injector (using the host's network directly), and a
convenience *shell container* to allow you to modify files in the data volume,
then run the containers (the shell container will exit immediately; this is
normal).

To stop the node, hit Ctrl+C.  Run `sudo docker-compose images` to see the
names of the actual node and shell containers.

[docker-compose.yml]: https://raw.githubusercontent.com/equalitie/ouinet/master/docker-compose.yml

### Other deployments

If you plan on running several nodes on the same host you will need to use
different explicit Docker Compose project names for them.  To make the node an
injector instead of a client you need to set `OUINET_ROLE=injector`.  To make
the container use a particular image version instead of `latest`, set
`OUINET_VERSION`.

An easy way to set all these parameters is to copy or link the
`docker-compose.yml` file to a directory with the desired project name and
populate its default environment file:

    $ mkdir -p /path/to/ouinet-injector  # ouinet-injector is the project name
    $ cd /path/to/ouinet-injector
    $ cp /path/to/docker-compose.yml .
    $ echo OUINET_ROLE=injector >> .env
    $ echo OUINET_VERSION=v0.0.4-android >> .env
    $ docker-compose up

### Accessing data files

You may use the convenience *shell container* to access Ouinet node data
directly:

```
$ sudo docker-compose run --rm shell
```

This will create a throwaway container with a shell at the `/var/opt/ouinet`
directory in the data volume.

A *new client node* which starts with no configuration in `/var/opt/ouinet`
will get a default one from templates included in Ouinet's source code, and it
will be missing some important parameters, so you may want to stop it and use
the shell container to edit `client/ouinet-client.conf` and add configuration
options for the injector endpoint `injector-ep` and cache IPNS
`injector-ipns`, then restart the client.

If the *injector or client crashes* for some reason, you may have to remove
its PID file manually for it to start again.  Just use the shell container to
remove `injector/pid` or `client/pid`.

If you want to *transfer an existing repository* to `/var/opt/ouinet`, you
first need to move away or remove the existing one using the shell container:

```
# mv REPO REPO.old  # REPO is either 'injector' or 'client'
```

Then you may copy it in from the host using:

```
$ sudo docker cp /path/to/REPO SHELL_CONTAINER:/var/opt/ouinet/REPO
```

### Injector container

After an injector has finished starting, you may want to use the shell
container to inspect and note down the contents of `injector/endpoint-*`
(injector endpoints) and `injector/cache-ipns` (cache IPNS) to be used by
clients.

If you ever need to reset and empty the injector's database for some reason
(e.g. testing) while keeping injector IDs and credentials, you may:

 1. Fetch a Go IPFS binary and copy it to the data volume:

        $ wget "https://dist.ipfs.io/go-ipfs/v0.4.14/go-ipfs_v0.4.14_linux-amd64.tar.gz"
        $ tar -xf go-ipfs_v0.4.14_linux-amd64.tar.gz
        $ sudo docker cp go-ipfs/ipfs SHELL_CONTAINER:/var/opt/ouinet

 2. Stop the injector.
 3. Run a temporary Debian container with access to the data volume:

        $ sudo docker run --rm -it -v ouinet-injector_data:/mnt debian

 4. In the container, run:

        # cd /mnt
        # printf '{"sites":{}}' > injector/ipfs/ipfs_cache_db.*.json
        # ./ipfs -Lc injector/ipfs repo gc
        # exit

 5. Start the injector.

## Android

### Requirements

A lot of free space (something less than 15GB). Everything else shall be
downloaded by the `build-android.sh` script.

The instructions below use Vagrant for bulding, but the `build-android.sh`
script should work on any reasonably up-to-date debian based system.

In the following instructions, I'll use `<ANDROID>` to represent the absolute
path to your build directory. That is, the directory from which you'll run the
`build-android.sh` script (e.g. `~/ouinet.android.build`).

### Building

    host    $ vagrant up --provider=libvirt
    host    $ vagrant ssh
    vagrant $ mkdir <ANDROID>
    vagrant $ cd <ANDROID>
    vagrant $ git clone --recursive /vagrant
    vagrant $ ./vagrant/scripts/build-android.sh

When the `build-android.sh` script finishes successfully, it prints out a path
to the `browser-debug.apk` app package which can now be deployed.

Note that above we cloned a fresh copy of the `ouinet` repository. This is not
strictly necessary since the build environment supports out-of-source builds,
however it spares you from having to keep your source directory clean and
submodules up to date. If you fullfill these requirements, you can just skip
the cloning and run `/vagrant/scripts/build-android.sh` instead.

The script builds by default an APK for the `armeabi-v7a` [Android ABI][]. If
you want a build for a different ABI, just set the `ABI` environment variable:

    $ env ABI=x86_64 /path/to/build-android.sh

Please note that merging different ABI builds at the same build directory is
not yet supported.  To remove potentially conflicting files while keeping
downloads and ABI-neutral source files so that you can reuse them for the next
build, please run:

    $ /path/to/build-android.sh abiclean

[Android ABI]: https://developer.android.com/ndk/guides/abis.html

### Setting up Android browser/client

The android app has user menus for specifying the injector's endpoint,
injector's credentials, and the IPFS database ID (IPNS), but that is very
tedious to do. Because of that, the app also gives you an option to
read QR codes. To generate one, create a text with these values:

    injector=<INJECTOR ENDPOINT>
    ipns=<INJECTOR's IPFS-ID/IPNS>
    credentials=<USERNAME:PASSWORD>

and the use an online QR code generator such as [this one](https://www.the-qrcode-generator.com/),
or use a command line tool such as [qrencode](https://fukuchi.org/works/qrencode/)

    $ qrencode -t PNG -o FILE.png < FILE.txt

### Testing with Android emulator

You may also use the `build-android.sh` script to fire up an Android emulator
session with a compatible system image; just run:

    $ /path/to/build-android.sh emu

It will download the necessary files to the current directory (or reuse files
downloaded by the build process, if available) and start the emulator.  Please
note that downloading the system image may take a few minutes, and booting the
emulator for the first time may take more than 10 minutes.  In subsequent
runs, the emulator will just recover the snapshot saved on last quit, which is
way faster.

The `ABI` environment variable described above also works for selecting the
emulator architecture:

```
$ env ABI=x86_64 /path/to/build-android.sh emu
```

You may pass options to the emulator at the script's command line, after a
`--` (double dash) argument.  For instance:

```
$ /path/to/build-android.sh emu -- -no-snapshot-save
```

Some useful options include `-no-snapshot`, `-no-snapshot-load` and
`-no-snapshot-save`.  See [emulator startup options][] for more information.

[emulator startup options]: https://developer.android.com/studio/run/emulator-commandline.html#startup-options

While the emulator is running, you may interact with it using ADB, e.g. to
install the APK built in the previous step.  See the script's output for
particular instructions and paths.<|MERGE_RESOLUTION|>--- conflicted
+++ resolved
@@ -234,15 +234,7 @@
 browser's cached data and try to point the browser to the same non secured
 HTTP page.
 
-<<<<<<< HEAD
-## Creating a Docker image and injector (or client) container
-=======
-```
-$ ./test.sh <BUILD DIR>/client
-```
-
 ## Using Docker containers
->>>>>>> 2c3446e5
 
 Ouinet injectors and clients can be run as Docker containers.  An application
 configuration file for Docker Compose is included for easily deploying all
