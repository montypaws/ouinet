#include <boost/beast/core.hpp>
#include <boost/beast/http.hpp>
#include <boost/beast/version.hpp>
#include <boost/asio/connect.hpp>
#include <boost/asio/spawn.hpp>
#include <boost/asio/signal_set.hpp>
#include <boost/program_options.hpp>
#include <boost/filesystem.hpp>
#include <iostream>
#include <fstream>
#include <string>

#include <ipfs_cache/injector.h>
//#include <i2poui.h>

#include "namespaces.h"
#include "util.h"
#include "fetch_http_page.h"
#include "connect_to_host.h"
#include "cache_control.h"
#include "generic_connection.h"
#include "split_string.h"
#include "async_sleep.h"
#include "increase_open_file_limit.h"
#include "full_duplex_forward.h"

#include "ouiservice.h"
#include "ouiservice/i2p.h"
#include "ouiservice/tcp.h"

#include "util/signal.h"

using namespace std;
using namespace ouinet;

namespace fs = boost::filesystem;

using tcp         = asio::ip::tcp;
using string_view = beast::string_view;
using Request     = http::request<http::string_body>;
using Response    = http::response<http::dynamic_body>;

static fs::path REPO_ROOT;
static const fs::path OUINET_CONF_FILE = "ouinet-injector.conf";
static const fs::path OUINET_PID_FILE = "pid";

//------------------------------------------------------------------------------
static
void handle_bad_request( GenericConnection& con
                       , const Request& req
                       , string message
                       , asio::yield_context yield)
{
    http::response<http::string_body> res{http::status::bad_request, req.version()};

    res.set(http::field::server, BOOST_BEAST_VERSION_STRING);
    res.set(http::field::content_type, "text/html");
    res.keep_alive(req.keep_alive());
    res.body() = message;
    res.prepare_payload();

    sys::error_code ec;
    http::async_write(con, res, yield[ec]);
}

//------------------------------------------------------------------------------
static
void handle_connect_request( GenericConnection& client_c
                           , const Request& req
                           , Signal<void()>& disconnect_signal
                           , asio::yield_context yield)
{
    sys::error_code ec;

    asio::io_service& ios = client_c.get_io_service();

    auto disconnect_client_slot = disconnect_signal.connect([&client_c] {
        client_c.close();
    });

    auto origin_c = connect_to_host(ios, req["host"], disconnect_signal, yield[ec]);

    if (ec) {
        return handle_bad_request( client_c
                                 , req
                                 , "Connect: can't connect to the origin"
                                 , yield[ec]);
    }

    auto disconnect_origin_slot = disconnect_signal.connect([&origin_c] {
        origin_c.close();
    });

    // Send the client an OK message indicating that the tunnel
    // has been established.
    http::response<http::empty_body> res{http::status::ok, req.version()};
    res.prepare_payload();

    http::async_write(client_c, res, yield[ec]);

    if (ec) return fail(ec, "sending connect response");

    full_duplex(client_c, origin_c, yield);
}

//------------------------------------------------------------------------------
struct InjectorCacheControl {
public:
    // TODO: Replace this with cancellation support in which fetch_ operations get a signal parameter
    InjectorCacheControl( asio::io_service& ios
                        , unique_ptr<ipfs_cache::Injector>& injector
                        , Signal<void()>& abort_signal)
        : ios(ios)
        , injector(injector)
    {
        cc.fetch_fresh = [this, &ios, &abort_signal](const Request& rq, asio::yield_context yield) {
            auto host = rq["host"].to_string();

            sys::error_code ec;
            auto con = connect_to_host(ios, host, abort_signal, yield[ec]);
            if (ec) return or_throw<Response>(yield, ec);

            auto close_con_slot = abort_signal.connect([&con] {
                con.close();
            });
            return fetch_http_page(ios, con, rq, yield);
        };

        cc.fetch_stored = [this](const Request& rq, asio::yield_context yield) {
            return this->fetch_stored(rq, yield);
        };

        cc.store = [this](const Request& rq, const Response& rs) {
            this->insert_content(rq, rs);
        };
    }

    Response fetch(const Request& rq, asio::yield_context yield)
    {
        return cc.fetch(rq, yield);
    }

private:
    void insert_content(const Request& rq, const Response& rs)
    {
        if (!injector) return;

        stringstream ss;
        ss << rs;
        auto key = rq.target().to_string();

        injector->insert_content(key, ss.str(),
            [key] (const sys::error_code& ec, auto) {
                if (ec) {
                    cout << "!Insert failed: " << key
                         << " " << ec.message() << endl;
                }
            });
    }

    CacheControl::CacheEntry
    fetch_stored(const Request& rq, asio::yield_context yield)
    {
        using CacheEntry = CacheControl::CacheEntry;

        if (!injector)
            return or_throw<CacheEntry>( yield
                                       , asio::error::operation_not_supported);

        sys::error_code ec;

        auto content = injector->get_content(rq.target().to_string(), yield[ec]);

        if (ec) return or_throw<CacheEntry>(yield, ec);

        http::response_parser<Response::body_type> parser;
        parser.eager(true);
        parser.put(asio::buffer(content.data), ec);
        assert(!ec && "Malformed cache entry");

        if (!parser.is_done()) {
            cerr << "------- WARNING: Unfinished message in cache --------" << endl;
            assert(parser.is_header_done() && "Malformed response head did not cause error");
            auto rp = parser.get();
            cerr << rq << rp.base() << "<" << rp.body().size() << " bytes in body>" << endl;
            cerr << "-----------------------------------------------------" << endl;
            ec = asio::error::not_found;
        }

        return or_throw(yield, ec, CacheEntry{content.ts, parser.release()});
    }

private:
    asio::io_service& ios;
    unique_ptr<ipfs_cache::Injector>& injector;
    CacheControl cc;
};

//------------------------------------------------------------------------------
static
void serve( GenericConnection con
          , unique_ptr<ipfs_cache::Injector>& injector
          , Signal<void()>& close_connection_signal
          , asio::yield_context yield)
{
    auto close_connection_slot = close_connection_signal.connect([&con] {
        con.close();
    });

    for (;;) {
        sys::error_code ec;

        Request req;
        beast::flat_buffer buffer;
        http::async_read(con, buffer, req, yield[ec]);
        if (ec == asio::error::operation_aborted) {
            break;
        }

        if (req.method() == http::verb::connect) {
            return handle_connect_request(con, req, close_connection_signal, yield);
        }

        InjectorCacheControl cc(con.get_io_service(), injector, close_connection_signal);
        auto res = cc.fetch(req, yield[ec]);
        if (ec) {
            break;
        }

        // Forward back the response
        http::async_write(con, res, yield[ec]);
        if (ec) {
            break;
        }
    }
}

//------------------------------------------------------------------------------
static
void listen( OuiServiceServer& proxy_server
           , unique_ptr<ipfs_cache::Injector>& ipfs_cache_injector
           , Signal<void()>& shutdown_signal
           , asio::yield_context yield)
{
    auto stop_proxy_slot = shutdown_signal.connect([&proxy_server] {
        proxy_server.stop_listen();
    });

    asio::io_service& ios = proxy_server.get_io_service();

    sys::error_code ec;
    proxy_server.start_listen(yield[ec]);
    if (ec) {
        std::cerr << "Failed to setup ouiservice proxy server: " << ec.message() << endl;
        return;
    }

    WaitCondition shutdown_connections(ios);

    while (true) {
        GenericConnection connection = proxy_server.accept(yield[ec]);
        if (ec == boost::asio::error::operation_aborted) {
            break;
        } else if (ec) {
            if (!async_sleep(ios, std::chrono::milliseconds(100), shutdown_signal, yield)) {
                break;
            }
            continue;
        }

        asio::spawn(ios, [
            connection = std::move(connection),
            &ipfs_cache_injector,
            &shutdown_signal,
            lock = shutdown_connections.lock()
        ] (boost::asio::yield_context yield) mutable {
            serve(std::move(connection), ipfs_cache_injector, shutdown_signal, yield);
        });
    }
}



//------------------------------------------------------------------------------
int main(int argc, char* argv[])
{
    namespace po = boost::program_options;

    po::options_description desc("\nOptions");

    desc.add_options()
        ("help", "Produce this help message")
        ("repo", po::value<string>(), "Path to the repository root")
        ("listen-on-tcp", po::value<string>(), "IP:PORT endpoint on which we'll listen")
        ("listen-on-gnunet", po::value<string>(), "GNUnet port on which we'll listen")
        ("listen-on-i2p",
         po::value<string>(),
         "Whether we should be listening on I2P (true/false)")
        ("open-file-limit"
         , po::value<unsigned int>()
         , "To increase the maximum number of open files")
        ;

    po::variables_map vm;
    po::store(po::parse_command_line(argc, argv, desc), vm);
    po::notify(vm);

    if (vm.count("help")) {
        cout << desc << endl;
        return 0;
    }

    if (!vm.count("repo")) {
        cerr << "The 'repo' argument is missing" << endl;
        cerr << desc << endl;
        return 1;
    }

    REPO_ROOT = vm["repo"].as<string>();

    if (!exists(REPO_ROOT) || !is_directory(REPO_ROOT)) {
        cerr << "The path " << REPO_ROOT << " either doesn't exist or"
             << " is not a directory." << endl;
        cerr << desc << endl;
        return 1;
    }

    fs::path ouinet_conf_path = REPO_ROOT/OUINET_CONF_FILE;

    if (!fs::is_regular_file(ouinet_conf_path)) {
        cerr << "The path " << REPO_ROOT << " does not contain the "
             << OUINET_CONF_FILE << " configuration file." << endl;
        cerr << desc << endl;
        return 1;
    }

    ifstream ouinet_conf(ouinet_conf_path.native());

    po::store(po::parse_config_file(ouinet_conf, desc), vm);
    po::notify(vm);

    if (!vm.count("listen-on-tcp") && !vm.count("listen-on-gnunet") && !vm.count("listen-on-i2p")) {
        cerr << "One or more of {listen-on-tcp,listen-on-gnunet,listen-on-i2p}"
             << " must be provided." << endl;
        cerr << desc << endl;
        return 1;
    }

    if (vm.count("open-file-limit")) {
        increase_open_file_limit(vm["open-file-limit"].as<unsigned int>());
    }

    // Unfortunately, Boost.ProgramOptions doesn't support arguments without
    // values in config files. Thus we need to force the 'listen-on-i2p' arg
    // to have one of the strings values "true" or "false".
    if (vm.count("listen-on-i2p")) {
        auto value = vm["listen-on-i2p"].as<string>();

        if (value != "" && value != "true" && value != "false") {
            cerr << "The listen-on-i2p parameter may be either 'true' or 'false'"
                 << endl;
            return 1;
        }
    }

    if (exists(REPO_ROOT/OUINET_PID_FILE)) {
        cerr << "Existing PID file " << REPO_ROOT/OUINET_PID_FILE
             << "; another injector process may be running"
             << ", otherwise please remove the file." << endl;
        return 1;
    }
    // Acquire a PID file for the life of the process
    util::PidFile pid_file(REPO_ROOT/OUINET_PID_FILE);



    // The io_service is required for all I/O
    asio::io_service ios;

    Signal<void()> shutdown_signal;



    auto ipfs_cache_injector
        = make_unique<ipfs_cache::Injector>(ios, (REPO_ROOT/"ipfs").native());

    auto shutdown_ipfs_slot = shutdown_signal.connect([&] {
        ipfs_cache_injector = nullptr;
    });

    // Although the IPNS ID is already in IPFS's config file,
    // this just helps put all info relevant to the user right in the repo root.
    auto ipns_id = ipfs_cache_injector->ipns_id();
    cout << "IPNS DB: " << ipns_id << endl;
    util::create_state_file(REPO_ROOT/"cache-ipns", ipns_id);




    OuiServiceServer proxy_server(ios);

    if (vm.count("listen-on-tcp")) {
        auto endpoint_setting = util::parse_endpoint(vm["listen-on-tcp"].as<string>());
        asio::ip::tcp::endpoint endpoint = boost::get<asio::ip::tcp::endpoint>(endpoint_setting);

        string endpoint_string = endpoint.address().to_string() + ":" + to_string(endpoint.port());
        cout << "TCP Address: " << endpoint_string << endl;
        util::create_state_file(REPO_ROOT/"endpoint-tcp", endpoint_string);

        std::unique_ptr<ouiservice::TcpOuiServiceServer> tcp_server = std::make_unique<ouiservice::TcpOuiServiceServer>(ios, endpoint);
        proxy_server.add(std::move(tcp_server));
    }

    if (vm.count("listen-on-i2p") && vm["listen-on-i2p"].as<string>() == "true") {
        std::shared_ptr<ouiservice::I2pOuiService> i2p_service = std::make_shared<ouiservice::I2pOuiService>((REPO_ROOT/"i2p").string(), ios);
        std::unique_ptr<ouiservice::I2pOuiServiceServer> i2p_server = i2p_service->build_server("i2p-private-key");

        auto ep = i2p_server->public_identity();
        cout << "I2P Public ID: " << ep << endl;
        util::create_state_file(REPO_ROOT/"endpoint-i2p", ep);

        proxy_server.add(std::move(i2p_server));
    }

/*
    if (vm.count("listen-on-gnunet")) {
        string port = vm["listen-on-gnunet"].as<string>();
        
        
    }
*/

    asio::spawn(ios, [
        &proxy_server,
        &ipfs_cache_injector,
        &shutdown_signal
    ] (asio::yield_context yield) {
        listen(proxy_server, ipfs_cache_injector, shutdown_signal, yield);
    });



    asio::signal_set signals(ios, SIGINT, SIGTERM);

<<<<<<< HEAD
    signals.async_wait([&](const sys::error_code& ec, int signal_number) {
        cerr << "Got signal" << endl;
        shutdown_signal();
    });
=======
    signals.async_wait([&shutdown_signal, &signals, &ios](const sys::error_code& ec, int signal_number) {
            cerr << "Got signal" << endl;
            shutdown_signal();

            signals.async_wait([](const sys::error_code& ec, int signal_number) {
                cerr << "Got second signal, terminating immediately" << endl;
                exit(1);
            });
        });
>>>>>>> a65a85f3

    ios.run();

    // TODO: Remove this once work on clean exit is done.
    cerr << "Clean exit" << endl;

    return EXIT_SUCCESS;
}<|MERGE_RESOLUTION|>--- conflicted
+++ resolved
@@ -442,12 +442,6 @@
 
     asio::signal_set signals(ios, SIGINT, SIGTERM);
 
-<<<<<<< HEAD
-    signals.async_wait([&](const sys::error_code& ec, int signal_number) {
-        cerr << "Got signal" << endl;
-        shutdown_signal();
-    });
-=======
     signals.async_wait([&shutdown_signal, &signals, &ios](const sys::error_code& ec, int signal_number) {
             cerr << "Got signal" << endl;
             shutdown_signal();
@@ -457,7 +451,6 @@
                 exit(1);
             });
         });
->>>>>>> a65a85f3
 
     ios.run();
 
