--- conflicted
+++ resolved
@@ -26,15 +26,12 @@
 #include "util.h"
 #include "result.h"
 #include "blocker.h"
-<<<<<<< HEAD
-#include "request_routing.h"
-=======
 #include "async_sleep.h"
 #include "increase_open_file_limit.h"
 #include "endpoint.h"
 #include "cache_control.h"
 #include "or_throw.h"
->>>>>>> 675739ba
+#include "request_routing.h"
 
 using namespace std;
 using namespace ouinet;
@@ -208,12 +205,18 @@
 static
 CacheControl::CacheEntry
 fetch_from_cache( const Request& request
+                , request_route::Config& request_config
                 , Client& client
                 , asio::yield_context yield)
 {
     using CacheEntry = CacheControl::CacheEntry;
 
-    if (!client.ipfs_cache || !client.front_end.is_ipfs_cache_enabled()) {
+    const bool cache_is_disabled
+        = !request_config.enable_cache
+       || !client.ipfs_cache
+       || !client.front_end.is_ipfs_cache_enabled();
+
+    if (cache_is_disabled) {
         return or_throw<CacheControl::CacheEntry>( yield ,
                 asio::error::operation_not_supported);
     }
@@ -259,39 +262,72 @@
 static
 Response
 fetch_from_origin( const Request& request
+                 , request_route::Config& request_config
                  , Client& client
                  , asio::yield_context yield)
 {
-    if (!client.front_end.is_injector_proxying_enabled()) {
-        return or_throw<Response>(yield, asio::error::operation_not_supported);
-    }
-
-    auto inj_con = connect_to_injector(client, yield);
-
-    if (inj_con.is_error()) {
-        return or_throw<Response>(yield, inj_con.get_error());
-    }
-
-    // Forward the request to the injector
-    return fetch_http_page(client.ios, *inj_con, request, yield);
+    using namespace asio::error;
+    using request_route::responder;
+
+    sys::error_code last_error = operation_not_supported;
+
+    while (!request_config.responders.empty()) {
+        auto r = request_config.responders.front();
+        request_config.responders.pop();
+
+        switch (r) {
+            case responder::origin: {
+                assert(0 && "TODO");
+                continue;
+            }
+            case responder::proxy: {
+                assert(0 && "TODO");
+                continue;
+            }
+            case responder::injector: {
+                if (!client.front_end.is_injector_proxying_enabled()) {
+                    continue;
+                }
+                auto inj_con = connect_to_injector(client, yield);
+                if (inj_con.is_error()) {
+                    last_error = inj_con.get_error();
+                    continue;
+                }
+                sys::error_code ec;
+                // Forward the request to the injector
+                auto res = fetch_http_page(client.ios, *inj_con, request, yield[ec]);
+                if (!ec) return res;
+                last_error = ec;
+                continue;
+            }
+            case responder::_front_end: {
+                return client.front_end.serve( client.injector_ep
+                                             , request
+                                             , client.ipfs_cache.get());
+            }
+        }
+    }
+
+    return or_throw<Response>(yield, last_error);
 }
 
 //------------------------------------------------------------------------------
 static
 CacheControl build_cache_control( asio::io_service& ios
+                                , request_route::Config& request_config
                                 , Client& client)
 {
     CacheControl cache_control;
 
     cache_control.fetch_from_cache =
         [&] (const Request& request, asio::yield_context yield) {
-            return ASYNC_DEBUG( fetch_from_cache(request, client, yield)
+            return ASYNC_DEBUG( fetch_from_cache(request, request_config, client, yield)
                               , "Fetch from cache: " , request.target());
         };
 
     cache_control.fetch_from_origin =
         [&] (const Request& request, asio::yield_context yield) {
-            return ASYNC_DEBUG( fetch_from_origin(request, client, yield)
+            return ASYNC_DEBUG( fetch_from_origin(request, request_config, client, yield)
                               , "Fetch from origin: ", request.target());
         };
 
@@ -305,41 +341,54 @@
                          , Client& client
                          , asio::yield_context yield)
 {
+    namespace rr = request_route;
+    using rr::responder;
+
+    const rr::Config default_request_config
+        { true
+        , queue<responder>({responder::injector})};
+
+    rr::Config request_config;
+
     CacheControl cache_control = build_cache_control( con.get_io_service()
+                                                    , request_config
                                                     , client);
 
     sys::error_code ec;
     beast::flat_buffer buffer;
+
     // These hard-wired access mechanisms are attempted in order for all normal requests.
-    const vector<enum request_mechanism> req_mechs({request_mechanism::cache, request_mechanism::injector});
     // Expressions/mechanisms to test the request against.
-    using Match = pair<const reqexpr::reqex&, const vector<enum request_mechanism>&>;
+    using Match = pair<const ouinet::reqexpr::reqex, const rr::Config>;
+
     auto method_getter([](const Request& r) {return r.method_string();});
     auto host_getter([](const Request& r) {return r["Host"];});
     auto target_getter([](const Request& r) {return r.target();});
+
     const vector<Match> matches({
-        Match( !reqexpr::from_regex(method_getter, "(GET|HEAD|OPTIONS|TRACE)")
-             , {request_mechanism::origin} ),  // send non-safe HTTP method requests to the origin server
+        Match( reqexpr::from_regex(host_getter, "localhost")
+             , {false, queue<responder>({responder::_front_end})} ),
+        // Send non-safe HTTP method requests to the origin server
+        // NOTE: The cache needs not be disabled as it should know not to
+        // fetch requests in these cases.
+        Match( reqexpr::from_regex(method_getter, "(HEAD|OPTIONS|TRACE)")
+             , {false, queue<responder>({responder::origin})} ),
+        // Do not use cache for safe but non-cacheable HTTP method requests
+        // NOTE: same as above.
         Match( reqexpr::from_regex(method_getter, "(OPTIONS|TRACE)")
-             , {request_mechanism::injector, request_mechanism::origin} ),  // do not use cache for safe but non-cacheable HTTP method requests
-        Match( reqexpr::from_regex(host_getter, "localhost")
-             , {request_mechanism::_front_end} ),
+             , {false, queue<responder>({responder::injector, responder::origin})} ),
         Match( reqexpr::from_regex(target_getter, "https?://(www\\.)?example.com/.*")
-             , {request_mechanism::cache}),
+             , {true, queue<responder>()} ),
         Match( reqexpr::from_regex(target_getter, "https?://(www\\.)?example.net/.*")
-             , {request_mechanism::cache, request_mechanism::injector, request_mechanism::origin}),
+             , {true, queue<responder>({responder::injector, responder::origin})} ),
     });
 
     // Process the different requests that may come over the same connection.
     for (;;) {  // continue for next request; break for no more requests
         Request req;
 
-<<<<<<< HEAD
         // Read the (clear-text) HTTP request
-        http::async_read(*con, buffer, req, yield[ec]);
-=======
         ASYNC_DEBUG(http::async_read(con, buffer, req, yield[ec]), "Read request");
->>>>>>> 675739ba
 
         if (ec == http::error::end_of_stream) break;
         if (ec) return fail(ec, "read");
@@ -349,94 +398,7 @@
             return ASYNC_DEBUG(handle_connect_request(con, req, yield), "Connect");
         }
 
-<<<<<<< HEAD
-        // At this point we have access to the plain text HTTP proxy request.
-        // Attempt the different mechanisms provided by the routing component.
-
-        // NOTE: We need to use the 'std::' prefix here due to ADL
-        //       (http://en.cppreference.com/w/cpp/language/adl)
-
-        // This uses the same list of mechanisms for all requests.
-        //unique_ptr<RequestRouter> router = route(req, req_mechs);
-        // This uses a different list of mechanisms for each possible match of the request,
-        // or a default list if there is no successful match.
-        unique_ptr<RequestRouter> router = route(req, matches, req_mechs);
-
-        for (;;) {  // continue for next mechanism; break for next request
-            auto req_mech = router->get_next_mechanism(ec);
-            if (ec) {
-                return handle_bad_request(*con, req, ec.message(), yield);
-            }
-            // cout << "Attempt " << req.method_string() << ' ' << req.target()
-            //      << " via mechanism #" << req_mech << endl;
-
-            // Serve requests targeted to the client front end
-            if (req_mech == request_mechanism::_front_end) {
-                return front_end->serve(*con, req, cache_client, yield);
-            }
-
-            // Get the content from cache (if available and enabled)
-            if (req_mech == request_mechanism::cache) {
-                if (!cache_client || !front_end->is_ipfs_cache_enabled()) {
-                    continue;  // next mechanism
-                }
-
-                auto key = req.target();  // use request absolute URI as key
-
-                string content = cache_client->get_content(key.to_string(), yield[ec]);
-
-                if (ec) {
-                    if (ec != ipfs_cache::error::key_not_found) {
-                        cout << "Failed to fetch from DB " << ec.message()
-                             << " " << req.target() << endl;
-                    }
-                    continue;  // next mechanism
-                }
-
-                asio::async_write(*con, asio::buffer(content), yield[ec]);
-                if (ec) return fail(ec, "async_write");
-                break;  // next request
-            }
-
-            // Get the content from injector (if enabled)
-            if (req_mech == request_mechanism::injector) {
-                if (!front_end->is_injector_proxying_enabled()) {
-                    continue;  // next mechanism
-                }
-
-                auto inj_con = connect_to_injector(injector, gnunet_service, yield);
-
-                if (inj_con.is_error()) return fail(inj_con.get_error(), "channel connect");
-
-                // Forward the request to the injector
-                auto res = fetch_http_page(con->get_io_service(), **inj_con, req, ec, yield);
-                if (ec) return fail(ec, "fetch_http_page");
-
-                // Forward back the response
-                http::async_write(*con, res, yield[ec]);
-                if (ec && ec != http::error::end_of_stream) return fail(ec, "write");
-                break;  // next request
-            }
-
-            // Requests going to the origin are not supported
-            // (this includes non-safe HTTP requests like POST).
-            // TODO: We're not handling HEAD and OPTIONS requests correctly.
-            return handle_bad_request(*con, req, "Unsupported request mechanism", yield);
-        }
-=======
-        if (is_front_end_request(req)) {
-            return ASYNC_DEBUG(client.front_end.serve( con
-                                                     , client.injector_ep
-                                                     , req
-                                                     , client.ipfs_cache.get()
-                                                     , yield)
-                              , "Frontend");
-        }
-
-        // TODO: We're not handling HEAD requests correctly.
-        if (req.method() != http::verb::get && req.method() != http::verb::head) {
-            return ASYNC_DEBUG(handle_bad_request(con, req, "Bad request", yield), "Bad request");
-        }
+        request_config = route_choose_config(req, matches, default_request_config);
 
         auto res = ASYNC_DEBUG( cache_control.fetch(req, yield[ec])
                               , "CacheControl::fetch "
@@ -448,6 +410,7 @@
             cerr << req << res.base() << endl;
             cerr << "--------------------------------------" << endl;
 
+            // TODO: Better error message.
             ASYNC_DEBUG(handle_bad_request(con, req, "Not cached", yield), "Send error");
             if (req.keep_alive()) continue;
             else return;
@@ -457,7 +420,6 @@
         ASYNC_DEBUG(http::async_write(con, res, yield[ec]), "Write response ", req.target());
         if (ec == http::error::end_of_stream) break;
         if (ec) return fail(ec, "write");
->>>>>>> 675739ba
     }
 }
 
