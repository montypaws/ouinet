#include <boost/beast/core.hpp>
#include <boost/beast/http.hpp>
#include <boost/beast/version.hpp>
#include <boost/asio/ip/tcp.hpp>
#include <boost/asio/spawn.hpp>
#include <boost/asio/connect.hpp>
#include <boost/asio/signal_set.hpp>
#include <boost/date_time/posix_time/posix_time.hpp>
#include <iostream>
#include <fstream>

#include <ipfs_cache/client.h>
#include <ipfs_cache/error.h>

#ifdef USE_GNUNET
#   include <gnunet_channels/channel.h>
#   include <gnunet_channels/service.h>
#endif

#include "namespaces.h"
#include "fetch_http_page.h"
#include "client_front_end.h"
#include "generic_connection.h"
#include "util.h"
#include "async_sleep.h"
#include "increase_open_file_limit.h"
#include "endpoint.h"
#include "cache_control.h"
#include "or_throw.h"
#include "request_routing.h"
#include "full_duplex_forward.h"
#include "client_config.h"
#include "client.h"

#ifdef __ANDROID__
#include "redirect_to_android_log.h"
#endif // ifdef __ANDROID__

#include "ouiservice.h"
#include "ouiservice/i2p.h"
#include "ouiservice/tcp.h"

#include "util/signal.h"

using namespace std;
using namespace ouinet;

namespace posix_time = boost::posix_time;

using tcp         = asio::ip::tcp;
using string_view = beast::string_view;
using Request     = http::request<http::string_body>;
using Response    = http::response<http::dynamic_body>;
using boost::optional;

static const boost::filesystem::path OUINET_PID_FILE = "pid";

//------------------------------------------------------------------------------
#define ASYNC_DEBUG(code, ...) [&] () mutable {\
    auto task = _front_end.notify_task(util::str(__VA_ARGS__));\
    return code;\
}()

//------------------------------------------------------------------------------
class Client::State : public enable_shared_from_this<Client::State> {
    friend class Client;

public:
    State(asio::io_service& ios)
        : _ios(ios)
#ifdef __ANDROID__
        , _cout_guard(std::cout)
        , _cerr_guard(std::cerr)
#endif // ifdef __ANDROID__
    {}

    void start(int argc, char* argv[]);
    void stop() { _shutdown_signal(); }

    void setup_ipfs_cache();
    void set_injector(string);

private:
    void serve_request(GenericConnection& con, asio::yield_context yield);

    void handle_connect_request( GenericConnection& client_c
                               , const Request& req
                               , asio::yield_context yield);

    CacheControl::CacheEntry
    fetch_stored( const Request& request
                , request_route::Config& request_config
                , asio::yield_context yield);

    Response fetch_fresh( const Request& request
                        , request_route::Config& request_config
                        , asio::yield_context yield);

    CacheControl build_cache_control(request_route::Config& request_config);

    void do_listen(asio::yield_context yield);
    void setup_injector(asio::yield_context);

private:
    asio::io_service& _ios;
    ClientConfig _config;
    std::unique_ptr<OuiServiceClient> _injector;
    std::unique_ptr<ipfs_cache::Client> _ipfs_cache;

    ClientFrontEnd _front_end;
    Signal<void()> _shutdown_signal;

#ifdef __ANDROID__
    // While these two objects are 'alive', everything that is written
    // into std::{cout,cerr} will be written into Android's log.
    RedirectToAndroidLog _cout_guard;
    RedirectToAndroidLog _cerr_guard;
#endif // ifdef __ANDROID__

    unique_ptr<util::PidFile> _pid_file;
};

//------------------------------------------------------------------------------
static
void handle_bad_request( GenericConnection& con
                       , const Request& req
                       , string message
                       , asio::yield_context yield)
{
    http::response<http::string_body> res{http::status::bad_request, req.version()};

    res.set(http::field::server, BOOST_BEAST_VERSION_STRING);
    res.set(http::field::content_type, "text/html");
    res.keep_alive(req.keep_alive());
    res.body() = message;
    res.prepare_payload();

    sys::error_code ec;
    http::async_write(con, res, yield[ec]);
}

//------------------------------------------------------------------------------
<<<<<<< HEAD
=======
GenericConnection
Client::State::connect_to_injector(asio::yield_context yield)
{
    namespace error = asio::error;

    struct Visitor {
        using Ret = GenericConnection;

        sys::error_code ec;
        Client::State& client;
        asio::yield_context yield;

        Visitor(Client::State& client, asio::yield_context yield)
            : client(client), yield(yield) {}

        Ret operator()(const tcp::endpoint& ep) {
            tcp::socket socket(client._ios);
            socket.async_connect(ep, yield[ec]);
            return or_throw(yield, ec, GenericConnection(move(socket)));
        }

#ifdef USE_GNUNET
        Ret operator()(const GnunetEndpoint& ep) {
            using Channel = gnunet_channels::Channel;

            if (!client._gnunet_service) {
                return or_throw<Ret>(yield, error::no_protocol_option);
            }

            Channel ch(*client._gnunet_service);
            ch.connect(ep.host, ep.port, yield[ec]);

            return or_throw(yield, ec, GenericConnection(move(ch)));
        }
#endif

        Ret operator()(const I2PEndpoint&) {
            if (!client._i2p) {
                return or_throw<Ret>(yield, error::no_protocol_option);
            }

            // User now has the ability to change the injector during runtime.
            // So we make a copy of the shared_ptr here to ensure the I2P
            // structures don't get destroyed mid-async-IO.
            auto i2p = client._i2p;

            i2poui::Channel ch(i2p->service);
            ch.connect(i2p->connector, yield[ec]);

            // TODO: Remove the second argument to GenericConnection once
            // i2poui Channel implements the 'close' member function.
            return or_throw(yield, ec, GenericConnection(move(ch), [](auto&){}));
        }
    };

    optional<Endpoint> injector_ep = _config.injector_endpoint();

    if (!injector_ep) {
        return or_throw<GenericConnection>(yield,
                asio::error::operation_not_supported);
    }

    Visitor visitor(*this, yield);
    return boost::apply_visitor(visitor, *injector_ep);
}

//------------------------------------------------------------------------------
>>>>>>> a65a85f3
void Client::State::handle_connect_request( GenericConnection& client_c
                                          , const Request& req
                                          , asio::yield_context yield)
{
    // https://tools.ietf.org/html/rfc2817#section-5.2

    sys::error_code ec;

    if (!_front_end.is_injector_proxying_enabled()) {
        return ASYNC_DEBUG( handle_bad_request( client_c
                                              , req
                                              , "Forwarding disabled"
                                              , yield[ec])
                          , "Forwarding disabled");
    }

    auto injector_c = _injector->connect(yield[ec], _shutdown_signal);

    if (ec) {
        // TODO: Does an RFC dicate a particular HTTP status code?
        return handle_bad_request(client_c, req, "Can't connect to injector", yield[ec]);
    }

    auto disconnect_injector_slot = _shutdown_signal.connect([&injector_c] {
        injector_c.close();
    });

    http::async_write(injector_c, const_cast<Request&>(req), yield[ec]);

    if (ec) {
        // TODO: Does an RFC dicate a particular HTTP status code?
        return handle_bad_request(client_c, req, "Can't contact the injector", yield[ec]);
    }

    beast::flat_buffer buffer;
    Response res;
    http::async_read(injector_c, buffer, res, yield[ec]);

    if (ec) {
        // TODO: Does an RFC dicate a particular HTTP status code?
        return handle_bad_request(client_c, req, "Can't contact the injector", yield[ec]);
    }

    http::async_write(client_c, res, yield[ec]);

    if (ec) return fail(ec, "sending connect response");

    if (!(200 <= unsigned(res.result()) && unsigned(res.result()) < 300)) {
        return;
    }

    full_duplex(client_c, injector_c, yield);
}

//------------------------------------------------------------------------------
CacheControl::CacheEntry
Client::State::fetch_stored( const Request& request
                           , request_route::Config& request_config
                           , asio::yield_context yield)
{
    using CacheEntry = CacheControl::CacheEntry;

    const bool cache_is_disabled
        = !request_config.enable_cache
       || !_ipfs_cache
       || !_front_end.is_ipfs_cache_enabled();

    if (cache_is_disabled) {
        return or_throw<CacheControl::CacheEntry>( yield ,
                asio::error::operation_not_supported);
    }

    sys::error_code ec;
    // Get the content from cache
    auto key = request.target();

    auto content = _ipfs_cache->get_content(key.to_string(), yield[ec]);

    if (ec) return or_throw<CacheEntry>(yield, ec);

    // If the content does not have a meaningful time stamp,
    // an error should have been reported.
    assert(!content.ts.is_not_a_date_time());

    http::response_parser<Response::body_type> parser;
    parser.eager(true);
    parser.put(asio::buffer(content.data), ec);

    assert(!ec && "Malformed cache entry");

    if (!parser.is_done()) {
#ifndef NDEBUG
        cerr << "------- WARNING: Unfinished message in cache --------" << endl;
        assert(parser.is_header_done() && "Malformed response head did not cause error");
        auto response = parser.get();
        cerr << request << response.base() << "<" << response.body().size() << " bytes in body>" << endl;
        cerr << "-----------------------------------------------------" << endl;
#endif
        ec = asio::error::not_found;
    }

    if (ec) return or_throw<CacheEntry>(yield, ec);

    return CacheEntry{content.ts, parser.release()};
}

//------------------------------------------------------------------------------
Response Client::State::fetch_fresh( const Request& request
                                   , request_route::Config& request_config
                                   , asio::yield_context yield)
{
    using namespace asio::error;
    using request_route::responder;

    sys::error_code last_error = operation_not_supported;

    while (!request_config.responders.empty()) {
        auto r = request_config.responders.front();
        request_config.responders.pop();

        switch (r) {
            case responder::origin: {
                assert(0 && "TODO");
                continue;
            }
            case responder::proxy: {
                assert(0 && "TODO");
                continue;
            }
            case responder::injector: {
                if (!_front_end.is_injector_proxying_enabled()) {
                    continue;
                }
                sys::error_code ec;
                auto inj_con = _injector->connect(yield[ec], _shutdown_signal);
                if (ec) {
                    last_error = ec;
                    continue;
                }
                // Forward the request to the injector
                auto res = fetch_http_page(_ios, inj_con, request, yield[ec]);
                if (!ec) return res;
                last_error = ec;
                continue;
            }
            case responder::_front_end: {
                return _front_end.serve( _config.injector_endpoint()
                                       , request
                                       , _ipfs_cache.get());
            }
        }
    }

    return or_throw<Response>(yield, last_error);
}

//------------------------------------------------------------------------------
CacheControl
Client::State::build_cache_control(request_route::Config& request_config)
{
    CacheControl cache_control;

    cache_control.fetch_stored =
        [&] (const Request& request, asio::yield_context yield) {
            return ASYNC_DEBUG( fetch_stored(request, request_config, yield)
                              , "Fetch from cache: " , request.target());
        };

    cache_control.fetch_fresh =
        [&] (const Request& request, asio::yield_context yield) {
            return ASYNC_DEBUG( fetch_fresh(request, request_config, yield)
                              , "Fetch from origin: ", request.target());
        };

    cache_control.max_cached_age(_config.max_cached_age());

    return cache_control;
}

//------------------------------------------------------------------------------
void Client::State::serve_request( GenericConnection& con
                                 , asio::yield_context yield)
{
    namespace rr = request_route;
    using rr::responder;

    auto close_con_slot = _shutdown_signal.connect([&con] {
        con.close();
    });

    // These access mechanisms are attempted in order for requests by default.
    const rr::Config default_request_config
        { true
        , queue<responder>({responder::injector})};

    rr::Config request_config;

    CacheControl cache_control = build_cache_control(request_config);

    sys::error_code ec;
    beast::flat_buffer buffer;

    // Expressions to test the request against and mechanisms to be used.
    // TODO: Create once and reuse.
    using Match = pair<const ouinet::reqexpr::reqex, const rr::Config>;

    auto method_getter([](const Request& r) {return r.method_string();});
    auto host_getter([](const Request& r) {return r["Host"];});
    auto target_getter([](const Request& r) {return r.target();});

    const vector<Match> matches({
        // Handle requests to <http://localhost/> internally.
        Match( reqexpr::from_regex(host_getter, "localhost")
             , {false, queue<responder>({responder::_front_end})} ),

        // NOTE: The matching of HTTP methods below can be simplified,
        // leaving expanded for readability.

        // NOTE: The injector mechanism is temporarily used in some matches
        // instead of the mechanisms following it (commented out)
        // since the later are not implemented yet.

        // Send unsafe HTTP method requests to the origin server
        // (or the proxy if that does not work).
        // NOTE: The cache need not be disabled as it should know not to
        // fetch requests in these cases.
        Match( !reqexpr::from_regex(method_getter, "(GET|HEAD|OPTIONS|TRACE)")
             , {false, queue<responder>({responder::injector/*responder::origin, responder::proxy*/})} ),
        // Do not use cache for safe but uncacheable HTTP method requests.
        // NOTE: same as above.
        Match( reqexpr::from_regex(method_getter, "(OPTIONS|TRACE)")
             , {false, queue<responder>({responder::injector/*responder::origin, responder::proxy*/})} ),
        // Do not use cache for validation HEADs.
        // Caching these is not yet supported.
        Match( reqexpr::from_regex(method_getter, "HEAD")
             , {false, queue<responder>({responder::injector})} ),
        // Force cache and default mechanisms for this site.
        Match( reqexpr::from_regex(target_getter, "https?://(www\\.)?example.com/.*")
             , {true, queue<responder>()} ),
        // Force cache and particular mechanisms for this site.
        Match( reqexpr::from_regex(target_getter, "https?://(www\\.)?example.net/.*")
             , {true, queue<responder>({responder::injector})} ),
    });

    // Process the different requests that may come over the same connection.
    for (;;) {  // continue for next request; break for no more requests
        Request req;

        // Read the (clear-text) HTTP request
        ASYNC_DEBUG(http::async_read(con, buffer, req, yield[ec]), "Read request");

        if (ec == http::error::end_of_stream) break;
        if (ec) return fail(ec, "read");

        // Attempt connection to origin for CONNECT requests
        if (req.method() == http::verb::connect) {
            return ASYNC_DEBUG( handle_connect_request(con, req, yield)
                              , "Connect ", req.target());
        }

        request_config = route_choose_config(req, matches, default_request_config);

        auto res = ASYNC_DEBUG( cache_control.fetch(req, yield[ec])
                              , "Fetch "
                              , req.target());

        if (ec) {
#ifndef NDEBUG
            cerr << "----- WARNING: Error fetching --------" << endl;
            cerr << "Error Code: " << ec.message() << endl;
            cerr << req.base() << res.base() << endl;
            cerr << "--------------------------------------" << endl;
#endif

            // TODO: Better error message.
            ASYNC_DEBUG(handle_bad_request(con, req, "Not cached", yield), "Send error");
            if (req.keep_alive()) continue;
            else return;
        }

        // Forward the response back
        ASYNC_DEBUG(http::async_write(con, res, yield[ec]), "Write response ", req.target());
        if (ec == http::error::end_of_stream) break;
        if (ec) return fail(ec, "write");
    }
}

//------------------------------------------------------------------------------
void Client::State::setup_ipfs_cache()
{
    if (_ipfs_cache) {
        // XXX: Workaround.
        // We need to add API to ipfs-cache to swap IPNS.  Simply destroying an
        // instance of ipfs_cache::Client and creating a new one probably won't
        // work because (I think) there may be some code in ipfs_cache::Client
        // which fails if more than one instance of that class is created.
        cerr << "!!!!!!!!!!!!!!!!!!!!!!!!!!!!!!!!!" << endl;
        cerr << "Switching IPNS not yet supported." << endl;
        cerr << "!!!!!!!!!!!!!!!!!!!!!!!!!!!!!!!!!" << endl;
        return;
    }

    try {
        ipfs_cache::Client cache( _ios
                                , _config.ipns()
                                , (_config.repo_root()/"ipfs").native());

        _ipfs_cache = make_unique<ipfs_cache::Client>(move(cache));
    }
    catch(std::exception& e) {
        cerr << "Client::State::set_ipns exception: " << e.what() << endl;
    }
}

//------------------------------------------------------------------------------
void Client::State::do_listen(asio::yield_context yield)
{
    const auto local_endpoint = _config.local_endpoint();
    const auto ipns = _config.ipns();

    sys::error_code ec;

    // Open the acceptor
    tcp::acceptor acceptor(_ios);

    acceptor.open(local_endpoint.protocol(), ec);
    if (ec) return fail(ec, "open");

    acceptor.set_option(asio::socket_base::reuse_address(true));

    // Bind to the server address
    acceptor.bind(local_endpoint, ec);
    if (ec) return fail(ec, "bind");

    // Start listening for connections
    acceptor.listen(asio::socket_base::max_connections, ec);
    if (ec) return fail(ec, "listen");

    auto shutdown_acceptor_slot = _shutdown_signal.connect([&acceptor] {
        acceptor.close();
    });

    if (ipns.size()) {
        setup_ipfs_cache();
    }

    auto shutdown_ipfs_slot = _shutdown_signal.connect([this] {
        _ipfs_cache = nullptr;
    });

    cout << "Client accepting on " << acceptor.local_endpoint() << endl;

    WaitCondition wait_condition(_ios);

    for(;;)
    {
        tcp::socket socket(_ios);
        acceptor.async_accept(socket, yield[ec]);

        if(ec) {
            if (ec == asio::error::operation_aborted) break;
            fail(ec, "accept");
            if (!async_sleep(_ios, chrono::seconds(1), _shutdown_signal, yield)) {
                break;
            }
        } else {
            static const auto tcp_shutter = [](tcp::socket& s) {
                sys::error_code ec; // Don't throw
                s.shutdown(tcp::socket::shutdown_both, ec);
                s.close(ec);
            };

            auto connection
                = make_shared<GenericConnection>(move(socket), tcp_shutter);

            asio::spawn( _ios
                       , [ this
                         , connection
                         , lock = wait_condition.lock()
                         ](asio::yield_context yield) mutable {
                             serve_request(*connection, yield);
                         });
        }
    }

    wait_condition.wait(yield);
}

//------------------------------------------------------------------------------
void Client::State::start(int argc, char* argv[])
{
    _config = ClientConfig(argc, argv);

#ifndef __ANDROID__
    if (exists(_config.repo_root()/OUINET_PID_FILE)) {
        throw runtime_error(util::str
             ( "Existing PID file ", _config.repo_root()/OUINET_PID_FILE
             , "; another client process may be running"
             , ", otherwise please remove the file."));
    }
    // Acquire a PID file for the life of the process
    assert(!_pid_file);
    _pid_file = make_unique<util::PidFile>(_config.repo_root()/OUINET_PID_FILE);
#endif

    asio::spawn
        ( _ios
        , [this, self = shared_from_this()]
          (asio::yield_context yield) {
              sys::error_code ec;
              setup_injector(yield[ec]);
              if (ec) {
                  cerr << "Failed to setup injector" << endl;
              }
              do_listen(yield[ec]);
          });
}

//------------------------------------------------------------------------------
void Client::State::setup_injector(asio::yield_context yield)
{
    _injector = std::make_unique<OuiServiceClient>(_ios);

    auto injector_ep = _config.injector_endpoint();

    if (!injector_ep) return;

#ifdef USE_GNUNET
<<<<<<< HEAD
    if (is_gnunet_endpoint(injector_ep)) {
        assert(0 && "TODO");
/*
=======
    if (is_gnunet_endpoint(*injector_ep)) {
>>>>>>> a65a85f3
        namespace gc = gnunet_channels;

        string gnunet_cfg
            = (_config.repo_root()/"gnunet"/"peer.conf").native();

        auto service = make_unique<gc::Service>(gnunet_cfg, _ios);

        sys::error_code ec;

        cout << "Setting up GNUnet ..." << endl;
        service->async_setup(yield[ec]);

        if (ec) {
            cerr << "Failed to setup GNUnet service: "
                 << ec.message() << endl;
            return or_throw(yield, ec);
        }

        cout << "GNUnet ID: " << service->identity() << endl;

        _gnunet_service = move(service);
*/
    } else
#endif
<<<<<<< HEAD
    if (is_i2p_endpoint(injector_ep)) {
        std::string ep = boost::get<I2PEndpoint>(injector_ep).pubkey;
=======
    if (is_i2p_endpoint(*injector_ep)) {
        auto ep = boost::get<I2PEndpoint>(*injector_ep).pubkey;
>>>>>>> a65a85f3

        std::shared_ptr<ouiservice::I2pOuiService> i2p_service = std::make_shared<ouiservice::I2pOuiService>((_config.repo_root()/"i2p").string(), _ios);
        std::unique_ptr<ouiservice::I2pOuiServiceClient> i2p_client = i2p_service->build_client(ep);

        _injector->add(std::move(i2p_client));
    } else {
        asio::ip::tcp::endpoint tcp_endpoint = boost::get<asio::ip::tcp::endpoint>(injector_ep);

        std::unique_ptr<ouiservice::TcpOuiServiceClient> tcp_client = std::make_unique<ouiservice::TcpOuiServiceClient>(_ios, tcp_endpoint);
        _injector->add(std::move(tcp_client));
    }

    _injector->start(yield);
}

//------------------------------------------------------------------------------
void Client::State::set_injector(string injector_ep)
{
    // XXX: Workaround.
    // Eventually, OuiServiceClient should just support multiple parallel
    // active injector EPs.
    cerr << "!!!!!!!!!!!!!!!!!!!!!!!!!!!!!!!!!!!!!!!!!" << endl;
    cerr << "Switching injector EPs not yet supported." << endl;
    cerr << "!!!!!!!!!!!!!!!!!!!!!!!!!!!!!!!!!!!!!!!!!" << endl;
    return;
}

//------------------------------------------------------------------------------
Client::Client(asio::io_service& ios)
    : _state(make_shared<State>(ios))
{}

Client::~Client()
{
}

void Client::start(int argc, char* argv[])
{
    _state->start(argc, argv);
}

void Client::stop()
{
    _state->stop();
}

void Client::set_injector_endpoint(const char* injector_ep)
{
    _state->set_injector(injector_ep);
}

void Client::set_ipns(const char* ipns)
{
    _state->_config.set_ipns(move(ipns));
}

//------------------------------------------------------------------------------
#ifndef __ANDROID__
int main(int argc, char* argv[])
{
    asio::io_service ios;

    asio::signal_set signals(ios, SIGINT, SIGTERM);

    Client client(ios);

    signals.async_wait([&client, &signals, &ios](const sys::error_code& ec, int signal_number) {
            client.stop();

            signals.async_wait([](const sys::error_code& ec, int signal_number) {
                cerr << "Got second signal, terminating immediately" << endl;
                exit(1);
            });
        });

    try {
        client.start(argc, argv);
    } catch (std::exception& e) {
        cerr << e.what() << endl;
        return 1;
    }

    ios.run();

    // TODO: Remove this once work on clean exit is done.
    cerr << "Clean exit" << endl;

    return EXIT_SUCCESS;
}
#endif<|MERGE_RESOLUTION|>--- conflicted
+++ resolved
@@ -140,76 +140,6 @@
 }
 
 //------------------------------------------------------------------------------
-<<<<<<< HEAD
-=======
-GenericConnection
-Client::State::connect_to_injector(asio::yield_context yield)
-{
-    namespace error = asio::error;
-
-    struct Visitor {
-        using Ret = GenericConnection;
-
-        sys::error_code ec;
-        Client::State& client;
-        asio::yield_context yield;
-
-        Visitor(Client::State& client, asio::yield_context yield)
-            : client(client), yield(yield) {}
-
-        Ret operator()(const tcp::endpoint& ep) {
-            tcp::socket socket(client._ios);
-            socket.async_connect(ep, yield[ec]);
-            return or_throw(yield, ec, GenericConnection(move(socket)));
-        }
-
-#ifdef USE_GNUNET
-        Ret operator()(const GnunetEndpoint& ep) {
-            using Channel = gnunet_channels::Channel;
-
-            if (!client._gnunet_service) {
-                return or_throw<Ret>(yield, error::no_protocol_option);
-            }
-
-            Channel ch(*client._gnunet_service);
-            ch.connect(ep.host, ep.port, yield[ec]);
-
-            return or_throw(yield, ec, GenericConnection(move(ch)));
-        }
-#endif
-
-        Ret operator()(const I2PEndpoint&) {
-            if (!client._i2p) {
-                return or_throw<Ret>(yield, error::no_protocol_option);
-            }
-
-            // User now has the ability to change the injector during runtime.
-            // So we make a copy of the shared_ptr here to ensure the I2P
-            // structures don't get destroyed mid-async-IO.
-            auto i2p = client._i2p;
-
-            i2poui::Channel ch(i2p->service);
-            ch.connect(i2p->connector, yield[ec]);
-
-            // TODO: Remove the second argument to GenericConnection once
-            // i2poui Channel implements the 'close' member function.
-            return or_throw(yield, ec, GenericConnection(move(ch), [](auto&){}));
-        }
-    };
-
-    optional<Endpoint> injector_ep = _config.injector_endpoint();
-
-    if (!injector_ep) {
-        return or_throw<GenericConnection>(yield,
-                asio::error::operation_not_supported);
-    }
-
-    Visitor visitor(*this, yield);
-    return boost::apply_visitor(visitor, *injector_ep);
-}
-
-//------------------------------------------------------------------------------
->>>>>>> a65a85f3
 void Client::State::handle_connect_request( GenericConnection& client_c
                                           , const Request& req
                                           , asio::yield_context yield)
@@ -638,13 +568,9 @@
     if (!injector_ep) return;
 
 #ifdef USE_GNUNET
-<<<<<<< HEAD
-    if (is_gnunet_endpoint(injector_ep)) {
+    if (is_gnunet_endpoint(*injector_ep)) {
         assert(0 && "TODO");
 /*
-=======
-    if (is_gnunet_endpoint(*injector_ep)) {
->>>>>>> a65a85f3
         namespace gc = gnunet_channels;
 
         string gnunet_cfg
@@ -669,20 +595,14 @@
 */
     } else
 #endif
-<<<<<<< HEAD
-    if (is_i2p_endpoint(injector_ep)) {
-        std::string ep = boost::get<I2PEndpoint>(injector_ep).pubkey;
-=======
     if (is_i2p_endpoint(*injector_ep)) {
-        auto ep = boost::get<I2PEndpoint>(*injector_ep).pubkey;
->>>>>>> a65a85f3
-
+        std::string ep = boost::get<I2PEndpoint>(*injector_ep).pubkey;
         std::shared_ptr<ouiservice::I2pOuiService> i2p_service = std::make_shared<ouiservice::I2pOuiService>((_config.repo_root()/"i2p").string(), _ios);
         std::unique_ptr<ouiservice::I2pOuiServiceClient> i2p_client = i2p_service->build_client(ep);
 
         _injector->add(std::move(i2p_client));
     } else {
-        asio::ip::tcp::endpoint tcp_endpoint = boost::get<asio::ip::tcp::endpoint>(injector_ep);
+        asio::ip::tcp::endpoint tcp_endpoint = boost::get<asio::ip::tcp::endpoint>(*injector_ep);
 
         std::unique_ptr<ouiservice::TcpOuiServiceClient> tcp_client = std::make_unique<ouiservice::TcpOuiServiceClient>(_ios, tcp_endpoint);
         _injector->add(std::move(tcp_client));
