#include <boost/algorithm/string.hpp>
#include <boost/optional.hpp>

#include "cache_control.h"
#include "or_throw.h"
#include "split_string.h"
#include "util.h"
#include "http_util.h"

#include "logger.h"

using namespace std;
using namespace ouinet;

using Request = CacheControl::Request;
using Response = CacheControl::Response;
using Request = CacheControl::Request;
using boost::optional;

namespace posix_time = boost::posix_time;

// Look for a literal directive (like "no-cache" but not "max-age=N")
// in the "Cache-Control" header field
// of a request or response.
template <bool isRequest, class Body>
static
bool has_cache_control_directive( const http::message<isRequest, Body>& request
                                , const beast::string_view& directive)
{
    auto cache_control_i = request.find(http::field::cache_control);
    if (cache_control_i == request.end()) return false;

    for (auto kv : SplitString(cache_control_i->value(), ',')) {
        if (boost::iequals(kv, directive)) return true;
    }

    return false;
}

template<class R>
static optional<beast::string_view> get(const R& r, http::field f)
{
    auto i = r.find(f);
    if (i == r.end())
      return boost::none;
        
    return i->value();
}

inline void trim_quotes(beast::string_view& v) {
    while (v.starts_with('"')) v.remove_prefix(1);
    while (v.ends_with  ('"')) v.remove_suffix(1);
};

posix_time::ptime CacheControl::parse_date(beast::string_view s)
{
    // Trim quotes from the beginning
    while (s.starts_with('"')) s.remove_prefix(1);

    namespace bt = boost::posix_time;

    static const auto format = [](const char* fmt) {
        using std::locale;
        return locale(locale::classic(), new bt::time_input_facet(fmt));
    };

    // https://www.w3.org/Protocols/rfc2616/rfc2616-sec3.html#sec3.3

    // Format spec:
    // http://www.boost.org/doc/libs/1_60_0/doc/html/date_time/date_time_io.html
    static const std::locale formats[] = {
        format("%a, %d %b %Y %H:%M:%S"),
        format("%A, %d-%b-%y %H:%M:%S"),
        // TODO: ANSI C's format not done yet because Boost doesn't seem
        // to support parsing days of month in 1-digit format.
    };

    const size_t formats_n = sizeof(formats)/sizeof(formats[0]);

    bt::ptime pt;

    // https://stackoverflow.com/a/13059195/273348
    struct membuf: std::streambuf {
        membuf(char const* base, size_t size) {
            char* p(const_cast<char*>(base));
            this->setg(p, p, p + size);
        }
    };

    struct imemstream: virtual membuf, std::istream {
        imemstream(beast::string_view s)
            : membuf(s.data(), s.size())
            , std::istream(static_cast<std::streambuf*>(this)) {
        }
    };

    for(size_t i=0; i<formats_n; ++i) {
        imemstream is(s);
        is.istream::imbue(formats[i]);
        is >> pt;
        if(pt != bt::ptime()) return pt;
    }

    return pt;
}

static
optional<unsigned> get_max_age(const beast::string_view& cache_control_value)
{
    using boost::optional;

    optional<unsigned> max_age;
    optional<unsigned> s_maxage;

    auto update_max_age = [] ( optional<unsigned>& max_age
                             , beast::string_view value) {
        trim_quotes(value);

        unsigned delta = util::parse_num<unsigned>(value, unsigned(-1));

        // TODO: What does RFC say about malformed entries?
        if (delta == unsigned(-1)) return;

        if (!max_age || *max_age < delta) {
            max_age = delta;
        }
    };

    for (auto kv : SplitString(cache_control_value, ',')) {
        beast::string_view key, val;
        std::tie(key, val) = split_string_pair(kv, '=');

        // FIXME: Only if the cache is shared.
        if (boost::iequals(key, "s-maxage")) {
            update_max_age(s_maxage, val);
        }

        if (boost::iequals(key, "max-age")) {
            update_max_age(max_age, val);
        }
    }

    if (s_maxage) return s_maxage;
    return max_age;
}

static
bool is_expired(const CacheControl::CacheEntry& entry)
{
    // RFC2616: https://www.w3.org/Protocols/rfc2616/rfc2616-sec14.html#sec14.9.3
    static const auto now = [] {
        return posix_time::second_clock::universal_time();
    };

    static const auto http10_is_expired = [](const auto& entry) {
        auto expires = get(entry.response, http::field::expires);

        if (expires) {
            auto exp_date = CacheControl::parse_date(*expires);
            if (exp_date != posix_time::ptime()) {
                return exp_date < now();
            }
        }

        return true;
    };

    auto cache_control_value = get(entry.response, http::field::cache_control);

    if (!cache_control_value) {
        return http10_is_expired(entry);
    }

    optional<unsigned> max_age = get_max_age(*cache_control_value);
    if (!max_age) return http10_is_expired(entry);

    return now() > entry.time_stamp + posix_time::seconds(*max_age);
}

bool
CacheControl::is_older_than_max_cache_age(const posix_time::ptime& time_stamp) const
{
    static const posix_time::time_duration never_expired = posix_time::seconds(-1);
    auto now = posix_time::second_clock::universal_time();

    if (_max_cached_age != never_expired && now - time_stamp > _max_cached_age) {
        return true;
    }

    return false;
}

static
Response add_warning(Response response, const char* value)
{
    response.set(http::field::warning, value);
    return response;
}

static
Response add_stale_warning(Response response)
{
    return add_warning( move(response)
                      , "110 Ouinet 'Response is stale'");
}

static bool has_correct_content_length(const Response& rs)
{
    // Relevant RFC https://tools.ietf.org/html/rfc7230#section-3.3.2
    auto opt_length = get(rs, http::field::content_length);
    if (!opt_length) return true;
    auto length = util::parse_num<size_t>(*opt_length, size_t(-1));
    if (length == size_t(-1)) return false;
    return rs.body().size() == length;
}

Response CacheControl::bad_gateway(const Request& req, beast::string_view reason)
{
    Response res{http::status::bad_gateway, req.version()};
    res.set(http::field::server, _server_name);
    res.set(http_header_prefix + "Debug", reason);
    res.keep_alive(req.keep_alive());
    res.prepare_payload();
    return res;
}

Response
CacheControl::fetch(const Request& request, Yield yield)
{
    sys::error_code ec;
    auto response = do_fetch(request, yield[ec]);

    if(!ec && !has_correct_content_length(response)) {
#ifndef NDEBUG
        yield.log("::::: CacheControl WARNING Incorrect content length :::::");
        yield.log(request, response);
        yield.log(":::::::::::::::::::::::::::::::::::::::::::::::::::::::::");
#endif
    }

    return or_throw(yield, ec, move(response));
}

static bool must_revalidate(const Request& request)
{
    if (get(request, http::field::if_none_match))
        return true;

    auto cache_control = get(request, http::field::cache_control);

    if (cache_control) {
        auto max_age = get_max_age(*cache_control);

        if (max_age && *max_age == 0) {
            return true;
        }

        for (auto kv : SplitString(*cache_control, ',')) {
            if (boost::iequals(kv, "no-cache")) return true;
            if (boost::iequals(kv, "no-store")) return true;
        }
    }

    return false;
}

// TODO: This function is unfinished.
Response
CacheControl::do_fetch(const Request& request, Yield yield)
{
    namespace err = asio::error;

    sys::error_code ec;

    if (must_revalidate(request)) {
        sys::error_code ec1, ec2;

        auto res = do_fetch_fresh(request, yield[ec1]);
        if (!ec1) return res;

        auto cache_entry = do_fetch_stored(request, yield[ec2]);
        if (!ec2) return add_warning( move(cache_entry.response)
                                    , "111 Ouinet \"Revalidation Failed\"");

        if (ec1 == err::operation_aborted || ec2 == err::operation_aborted) {
            return or_throw(yield, err::operation_aborted, move(res));
        }

        return bad_gateway( request
                          , util::str( "1: fresh: \"", ec1.message(), "\""
                                     , " cache: \"",   ec2.message(), "\""));
    }

    auto cache_entry = do_fetch_stored(request, yield[ec]);

    if (ec && ec != err::operation_not_supported
           && ec != err::not_found) {
        return or_throw<Response>(yield, ec);
    }

    if (ec) {
        // Retrieving from cache failed.
        sys::error_code fresh_ec;

        auto res = do_fetch_fresh(request, yield[fresh_ec]);

        if (!fresh_ec) return res;

        if (fresh_ec == err::operation_aborted) {
            return or_throw<Response>(yield, ec);
        }

        return bad_gateway( request
                          , util::str( "2: fresh: \"", fresh_ec.message(), "\""
                                     , " cached: \"", ec.message(), "\""));
    }

    // If we're here that means that we were able to retrieve something
    // from the cache.
    LOG_DEBUG(yield.tag(), ": Response was retrieved from cache");

    if (has_cache_control_directive(cache_entry.response, "private")
        || is_older_than_max_cache_age(cache_entry.time_stamp)) {
        auto response = do_fetch_fresh(request, yield[ec]);

        if (!ec) {
            LOG_DEBUG(yield.tag(), ": Response was served from injector: cached response is private or too old");
            return response;
        }

        LOG_DEBUG(yield.tag(), ": Response was served from cached: cannot reach the injector");

        return is_expired(cache_entry)
             ? add_stale_warning(move(cache_entry.response))
             : cache_entry.response;
    }

    if (!is_expired(cache_entry)) {
        LOG_DEBUG(yield.tag(), ": Response was served from cache: not expired");
        return cache_entry.response;
    }

    auto cache_etag  = get(cache_entry.response, http::field::etag);
    auto rq_etag = get(request, http::field::if_none_match);

    if (cache_etag && !rq_etag) {
        LOG_DEBUG(yield.tag(), ": Attempting to revalidate cached response")
        auto rq = request; // Make a copy because `request` is const&.

        rq.set(http::field::if_none_match, *cache_etag);

        auto response = do_fetch_fresh(rq, yield[ec]);

        if (ec) {
            LOG_DEBUG(yield.tag(), ": Response was served from cache: revalidation failed");
            return add_stale_warning(move(cache_entry.response));
        }

        if (response.result() == http::status::not_modified) {
            LOG_DEBUG(yield.tag(), ": Response was served from cache: not modified");
            return move(cache_entry.response);
        }

        LOG_DEBUG(yield.tag(), ": Response was served from injector: cached response is modified");
        return response;
    }

    auto response = do_fetch_fresh(request, yield[ec]);

    if (ec) {
        LOG_DEBUG(yield.tag(), ": Response was served from cache: requesting fresh response failed");
        return add_stale_warning(move(cache_entry.response));
    } else {
        LOG_DEBUG(yield.tag(), ": Response was served from injector: cached expired without etag");
        return response;
    }
}

void CacheControl::max_cached_age(const posix_time::time_duration& d)
{
    _max_cached_age = d;
}

posix_time::time_duration CacheControl::max_cached_age() const
{
    return _max_cached_age;
}

Response
CacheControl::do_fetch_fresh(const Request& rq, Yield yield)
{
    if (fetch_fresh) {
        sys::error_code ec;
        auto rs = fetch_fresh(rq, yield[ec].tag("fetch_fresh"));
        if (!ec) {
            sys::error_code ec2;
<<<<<<< HEAD
            try_to_cache(rq, rs, yield[ec2].tag("try_to_cache"));
=======
            // The storage operation may alter the response (e.g. add headers).
            rs = try_to_cache(rq, move(rs), yield[ec2].tag("try_to_cache"));
>>>>>>> f96c9339
        }
        return or_throw(yield, ec, move(rs));
    }
    return or_throw<Response>(yield, asio::error::operation_not_supported);
}

CacheControl::CacheEntry
CacheControl::do_fetch_stored(const Request& rq, Yield yield)
{
    if (fetch_stored) {
        return fetch_stored(rq, yield.tag("fetch_stored"));
    }
    return or_throw<CacheEntry>(yield, asio::error::operation_not_supported);
}

//------------------------------------------------------------------------------
static bool contains_private_data(const http::request_header<>& request)
{
    for (auto& field : request) {
        if(!util::field_is_one_of(field
                , http::field::host
                , http::field::user_agent
                , http::field::cache_control
                , http::field::accept
                , http::field::accept_language
                , http::field::accept_encoding
                , http::field::keep_alive
                , http::field::connection
                , http::field::referer
                , http::field::proxy_connection
                , "X-Requested-With"
                // https://www.w3.org/TR/upgrade-insecure-requests/
                , "Upgrade-Insecure-Requests"
                // https://developer.mozilla.org/en-US/docs/Web/HTTP/Headers/DNT
                , "DNT")) {
            return true;
        }
    }

    // TODO: This may be a bit too agressive.
    if (request.method() != http::verb::get) {
        return true;
    }

    if (!split_string_pair(request.target(), '?').second.empty()) {
        return true;
    }

    return false;
}

//------------------------------------------------------------------------------
// Cache control:
// https://tools.ietf.org/html/rfc7234
// https://tools.ietf.org/html/rfc5861
// https://tools.ietf.org/html/rfc8246
//
// For a less dry reading:
// https://developers.google.com/web/fundamentals/performance/optimizing-content-efficiency/http-caching
//
// TODO: This function is incomplete.
bool CacheControl::ok_to_cache( const http::request_header<>&  request
                              , const http::response_header<>& response
                              , const char** reason)
{
    using boost::iequals;

    switch (response.result()) {
        case http::status::ok:
        case http::status::moved_permanently:
            break;
        // TODO: Other response codes
        default:
            if (reason) *reason = "Response status";
            return false;
    }

    auto req_cache_control_i = request.find(http::field::cache_control);

    if (req_cache_control_i != request.end()) {
        for (auto v : SplitString(req_cache_control_i->value(), ',')) {
            // https://tools.ietf.org/html/rfc7234#section-3 (bullet #3)
            if (iequals(v, "no-store")) {
                if (reason) *reason = "request has no-store";
                return false;
            }
        }
    }

    auto res_cache_control_i = response.find(http::field::cache_control);

    // https://tools.ietf.org/html/rfc7234#section-3 (bullet #5)
    if (request.count(http::field::authorization)) {
        // https://tools.ietf.org/html/rfc7234#section-3.2
        if (res_cache_control_i == response.end()) {
            if (reason) *reason = "request has auth";
            return false;
        }

        bool allowed = false;

        for (auto v : SplitString(res_cache_control_i->value(), ',')) {
            // FIXME: s-maxage contains '='
            if (iequals(v,"must-revalidate")) { allowed = true; break; }
            if (iequals(v,"public"))          { allowed = true; break; }
            if (iequals(v,"s-maxage"))        { allowed = true; break; }
        }

        if (!allowed) {
            if (reason)
                *reason = "request contains auth, but response's cache control "
                          "header field contains none of "
                          "{must-revalidate, public, s-maxage}";

            return false;
        }
    }

    if (res_cache_control_i == response.end()) return true;

    for (auto kv : SplitString(res_cache_control_i->value(), ','))
    {
        beast::string_view key, val;
        std::tie(key, val) = split_string_pair(kv, '=');

        // https://tools.ietf.org/html/rfc7234#section-3 (bullet #3)
        if (iequals(key, "no-store")) {
            if (reason) *reason = "response contains cache-control: no-store";

            return false;
        }
        // https://tools.ietf.org/html/rfc7234#section-3 (bullet #4)
        if (iequals(key, "private"))  {
            // NOTE: This decision based on the request having private data is
            // our extension (NOT part of RFC). Some servers (e.g.
            // www.bbc.com/) sometimes respond with 'Cache-Control: private'
            // even though the request doesn't contain any private data (e.g.
            // Cookies, {GET,POST,...} variables,...).  We believe this happens
            // when the server serves different content depending on the
            // client's geo location. While we don't necessarily want to break
            // this intent, we believe serving _some_ content is better than
            // none. As such, the client should always check for presence of
            // this 'private' field when fetching from distributed cache and
            // - if present - re-fetch from origin if possible.
            if (contains_private_data(request)) {
                if (reason)
                    *reason = "response contains cache-control: private";

                return false;
            }
        }
    }

    return true;
}

//------------------------------------------------------------------------------
Response CacheControl::filter_before_store(Response response)
{
    // TODO: This list was created by going through some 100 responses from
    // bbc.com. Careful selection from all possible (standard) fields is
    // needed.
    return
        util::filter_fields( move(response)
                           , http::field::server
                           , http::field::retry_after
                           , http::field::content_length
                           , http::field::content_type
                           , http::field::content_encoding
                           , http::field::content_language
                           , http::field::transfer_encoding
                           , http::field::accept_ranges
                           , http::field::etag
                           , http::field::age
                           , http::field::date
                           , http::field::expires
                           , http::field::via
                           , http::field::vary
                           , http::field::connection
                           , http::field::location
                           , http::field::cache_control
                           , http::field::warning
                           , http::field::last_modified
                           // # CORS response headers (following <https://fetch.spec.whatwg.org/#http-responses>)
                           , http::field::access_control_allow_origin  // origins the response may be shared with
                           // A request which caused a response with ``Access-Control-Allow-Credentials: true``
                           // probably carried authentication tokens and it should not have been cached anyway,
                           // however a server may erroneously include it for requests not using credentials,
                           // and we do not want to block them.
                           // See <https://stackoverflow.com/a/24689738> for an explanation of the header.
                           , http::field::access_control_allow_credentials  // resp to req w/credentials may be shared
                           // These response headers should only appear in
                           // responses to pre-flight (OPTIONS) requests, which should not be cached.
                           // However, some servers include them as part of responses to GET requests,
                           // so include them since they are not problematic either.
                           , http::field::access_control_allow_methods  // methods allowed in CORS request
                           , http::field::access_control_allow_headers  // headers allowed in CORS request
                           , http::field::access_control_max_age  // expiration of pre-flight response info
                           , http::field::access_control_expose_headers  // headers of response to be exposed
                           );

}

//------------------------------------------------------------------------------
Response
CacheControl::try_to_cache( const Request& request
<<<<<<< HEAD
                          , const Response& response
=======
                          , Response response
>>>>>>> f96c9339
                          , Yield yield) const
{
    if (!store) return response;

    const char* reason = "";

    if (!ok_to_cache(request, response, &reason)) {
#ifndef NDEBUG
        yield.log("::::: CacheControl: NOT CACHING :::::");
        yield.log(":: ", reason);
        yield.log(request.base(), response.base());
        yield.log(":::::::::::::::::::::::::::::::::::::");
#endif
        return response;
    }

    // TODO: Apply similar filter to the request.
<<<<<<< HEAD
    store(request, filter_before_store(response), yield);
=======
    return store(request, move(filter_before_store(move(response))), yield);
>>>>>>> f96c9339
}
<|MERGE_RESOLUTION|>--- conflicted
+++ resolved
@@ -394,12 +394,8 @@
         auto rs = fetch_fresh(rq, yield[ec].tag("fetch_fresh"));
         if (!ec) {
             sys::error_code ec2;
-<<<<<<< HEAD
-            try_to_cache(rq, rs, yield[ec2].tag("try_to_cache"));
-=======
             // The storage operation may alter the response (e.g. add headers).
             rs = try_to_cache(rq, move(rs), yield[ec2].tag("try_to_cache"));
->>>>>>> f96c9339
         }
         return or_throw(yield, ec, move(rs));
     }
@@ -606,11 +602,7 @@
 //------------------------------------------------------------------------------
 Response
 CacheControl::try_to_cache( const Request& request
-<<<<<<< HEAD
-                          , const Response& response
-=======
                           , Response response
->>>>>>> f96c9339
                           , Yield yield) const
 {
     if (!store) return response;
@@ -628,9 +620,5 @@
     }
 
     // TODO: Apply similar filter to the request.
-<<<<<<< HEAD
-    store(request, filter_before_store(response), yield);
-=======
     return store(request, move(filter_before_store(move(response))), yield);
->>>>>>> f96c9339
-}
+}
