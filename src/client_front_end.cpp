#include "client_front_end.h"
#include "generic_connection.h"
#include "cache/cache_client.h"
#include <boost/optional/optional_io.hpp>
#include <boost/date_time/posix_time/posix_time.hpp>
#include <boost/regex.hpp>


using namespace std;
using namespace ouinet;

using Request = ClientFrontEnd::Request;
using Response = ClientFrontEnd::Response;
using boost::optional;

static string now_as_string() {
    namespace pt = boost::posix_time;
    auto entry_ts = pt::microsec_clock::universal_time();
    return pt::to_iso_extended_string(entry_ts);
}

<<<<<<< HEAD
=======
static Response redirect_back(const Request& req)
{
    http::response<http::dynamic_body> res{http::status::ok, req.version()};

    beast::string_view body =
        "<!DOCTYPE html>\n"
        "<html>\n"
        "    <head>\n"
        "        <meta http-equiv=\"refresh\" content=\"0; url=./\"/>\n"
        "    </head>\n"
        "</html>\n";

    res.set(http::field::server, BOOST_BEAST_VERSION_STRING);
    res.set(http::field::content_type, "text/html");
    res.keep_alive(false);

    http::dynamic_body::reader reader(res, res.body());
    sys::error_code ec;
    reader.put(asio::const_buffer(body.data(), body.size()), ec);
    assert(!ec);

    res.prepare_payload();

    return res;
}

>>>>>>> 6223d900
struct ToggleInput {
    beast::string_view text;
    beast::string_view name;
    bool current_value;
};

namespace ouinet { // Need namespace here for argument-dependent-lookups to work

ostream& operator<<(ostream& os, const ToggleInput& i) {
    auto cur_value  = i.current_value ? "enabled" : "disabled";
    auto next_value = i.current_value ? "disable" : "enable";

    return os <<
          "<form method=\"get\">\n"
          "    " << i.text << ": " << cur_value << "&nbsp;"
                    "<input type=\"submit\" "
                           "name=\""  << i.name << "\" "
                           "value=\"" << next_value << "\"/>\n"
          "</form>\n";
}

static ostream& operator<<(ostream& os, const std::chrono::steady_clock::duration& d) {
    using namespace chrono;

    unsigned int secs = duration_cast<seconds>(d).count();

    unsigned int hours   = secs / (60*60);   secs -= hours*60*60;
    unsigned int minutes = secs / 60;        secs -= minutes*60;

    if (hours)   { os << hours   << "h"; }
    if (minutes) { os << minutes << "m"; }

    return os << secs << "s";
}

static ostream& operator<<(ostream& os, const ClientFrontEnd::Task& task) {

    return os << task.id() << "| " << task.duration() << " | " << task.name();
}

} // ouinet namespace

static
string path_from_url(const string& url) {
    // This is not a bullet-proof URL parser, it just gets some common cases here.
    static const boost::regex urlrx("^(?:http://[-\\.a-z0-9]+)?(/[^?#]*).*");
    boost::smatch url_match;
    boost::regex_match(url, url_match, urlrx);
    return url_match[1];
}

void ClientFrontEnd::handle_ca_pem( const Request& req, Response& res, stringstream& ss
                                  , const CACertificate& ca)
{
    res.set(http::field::content_type, "application/x-x509-ca-cert");
    res.set(http::field::content_disposition, "inline");

    ss << ca.pem_certificate();
}

void ClientFrontEnd::handle_portal( const Request& req, Response& res, stringstream& ss
                                  , const boost::optional<Endpoint>& injector_ep
                                  , CacheClient* cache_client)
{
    res.set(http::field::content_type, "text/html");

    auto target = req.target();

    if (target.find('?') != string::npos) {
        // XXX: Extra primitive value parsing.
        if (target.find("?injector_proxy=enable") != string::npos) {
            _injector_proxying_enabled = true;
        }
        else if (target.find("?injector_proxy=disable") != string::npos) {
            _injector_proxying_enabled = false;
        }
        else if (target.find("?auto_refresh=enable") != string::npos) {
            _auto_refresh_enabled = true;
        }
        else if (target.find("?auto_refresh=disable") != string::npos) {
            _auto_refresh_enabled = false;
        }
        else if (target.find("?ipfs_cache=enable") != string::npos) {
            _ipfs_cache_enabled = true;
        }
        else if (target.find("?ipfs_cache=disable") != string::npos) {
            _ipfs_cache_enabled = false;
        }

        // Redirect back to the portal.
        ss << "<!DOCTYPE html>\n"
               "<html>\n"
               "    <head>\n"
               "        <meta http-equiv=\"refresh\" content=\"0; url=./\"/>\n"
               "    </head>\n"
               "</html>\n";
        return;
    }

    ss << "<!DOCTYPE html>\n"
          "<html>\n"
          "    <head>\n";
    if (_auto_refresh_enabled) {
        ss << "      <meta http-equiv=\"refresh\" content=\"1\"/>\n";
    }
    ss << "      <style>\n"
          "        * {\n"
          "            font-family: \"Courier New\";\n"
          "            font-size: 10pt; }\n"
          "          }\n"
          "      </style>\n"
          "    </head>\n"
          "    <body>\n";

    // TODO: Do some browsers require P12 instead of PEM?
    ss << "      <p><a href=\"ca.pem\">Install client-specific CA certificate for HTTPS support</a>.\n"
          "      This certificate will only be used by your Ouinet-enabled applications in this device.\n"
          "      Verification of HTTPS content coming from the cache will be performed by injectors or publishers\n"
          "      that you have configured your Ouinet client to trust.\n"
          "      Verification of HTTPS content coming from the origin will be performed by your Ouinet client\n"
          "      using system-accepted Certification Authorities.</p>\n";

    ss << ToggleInput{"Auto refresh",   "auto_refresh",   _auto_refresh_enabled};
    ss << ToggleInput{"Injector proxy", "injector_proxy", _injector_proxying_enabled};
    ss << ToggleInput{"IPFS Cache",     "ipfs_cache",     _ipfs_cache_enabled};

    ss << "<br>\n";
    ss << "Now: " << now_as_string()  << "<br>\n";
    ss << "Injector endpoint: " << injector_ep << "<br>\n";

    if (_show_pending_tasks) {
        ss << "        <h2>Pending tasks " << _pending_tasks.size() << "</h2>\n";
        ss << "        <ul>\n";
        for (auto& task : _pending_tasks) {
            ss << "            <li><pre>" << task << "</pre></li>\n";
        }
        ss << "        </ul>\n";
    }

    if (cache_client) {
        ss << "        Our IPFS ID (IPNS): " << cache_client->id() << "<br>\n";
        ss << "        <h2>Database</h2>\n";
        ss << "        IPNS: " << cache_client->ipns() << "<br>\n";
        ss << "        IPFS: " << cache_client->ipfs() << "<br>\n";
    }

    ss << "    </body>\n"
          "</html>\n";
}

Response ClientFrontEnd::serve( const boost::optional<Endpoint>& injector_ep
                              , const Request& req
                              , CacheClient* cache_client
                              , const CACertificate& ca)
{
    Response res{http::status::ok, req.version()};
    res.set(http::field::server, BOOST_BEAST_VERSION_STRING);
    res.keep_alive(false);

<<<<<<< HEAD
    stringstream ss;

    auto url_path = path_from_url(req.target().to_string());
    if (url_path == "/ca.pem")
        handle_ca_pem(req, res, ss, ca);
    else
        handle_portal(req, res, ss, injector_ep, cache_client);

    Response::body_type::writer writer(res);
=======
    Response::body_type::reader reader(res, res.body());
>>>>>>> 6223d900
    sys::error_code ec;
    reader.put(asio::buffer(ss.str()), ec);
    assert(!ec);

    res.prepare_payload();

    return res;
}
<|MERGE_RESOLUTION|>--- conflicted
+++ resolved
@@ -19,35 +19,6 @@
     return pt::to_iso_extended_string(entry_ts);
 }
 
-<<<<<<< HEAD
-=======
-static Response redirect_back(const Request& req)
-{
-    http::response<http::dynamic_body> res{http::status::ok, req.version()};
-
-    beast::string_view body =
-        "<!DOCTYPE html>\n"
-        "<html>\n"
-        "    <head>\n"
-        "        <meta http-equiv=\"refresh\" content=\"0; url=./\"/>\n"
-        "    </head>\n"
-        "</html>\n";
-
-    res.set(http::field::server, BOOST_BEAST_VERSION_STRING);
-    res.set(http::field::content_type, "text/html");
-    res.keep_alive(false);
-
-    http::dynamic_body::reader reader(res, res.body());
-    sys::error_code ec;
-    reader.put(asio::const_buffer(body.data(), body.size()), ec);
-    assert(!ec);
-
-    res.prepare_payload();
-
-    return res;
-}
-
->>>>>>> 6223d900
 struct ToggleInput {
     beast::string_view text;
     beast::string_view name;
@@ -207,7 +178,6 @@
     res.set(http::field::server, BOOST_BEAST_VERSION_STRING);
     res.keep_alive(false);
 
-<<<<<<< HEAD
     stringstream ss;
 
     auto url_path = path_from_url(req.target().to_string());
@@ -216,10 +186,7 @@
     else
         handle_portal(req, res, ss, injector_ep, cache_client);
 
-    Response::body_type::writer writer(res);
-=======
     Response::body_type::reader reader(res, res.body());
->>>>>>> 6223d900
     sys::error_code ec;
     reader.put(asio::buffer(ss.str()), ec);
     assert(!ec);
